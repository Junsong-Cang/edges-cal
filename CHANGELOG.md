# Changelog

<<<<<<< HEAD
## Dev

### Added

- Automatic notebook reports for calibration
=======
## Version 0.4.0

### Changed

- Much faster modeling via re-use of basis function evaluations
>>>>>>> 4bf06798

## Version 0.3.0

### Changed
- load_name now always an alias (hot_load, ambient, short, open)
- Load.temp_ave now always the correct one (even for hot load)

## Version 0.2.1

### Added

- Basic tests
- Travis/tox/codecov setup

## Version 0.2.0

### Added

- Many many many new features, and complete modularisation of code
- Now based on `edges-io` package to do the hard work.
- Refined most modules to remove redundant code
- Added better package structure

## Version 0.1.0

- First working version on github.<|MERGE_RESOLUTION|>--- conflicted
+++ resolved
@@ -1,18 +1,16 @@
 # Changelog
 
-<<<<<<< HEAD
 ## Dev
 
 ### Added
 
 - Automatic notebook reports for calibration
-=======
+
 ## Version 0.4.0
 
 ### Changed
 
 - Much faster modeling via re-use of basis function evaluations
->>>>>>> 4bf06798
 
 ## Version 0.3.0
 
