--- conflicted
+++ resolved
@@ -35,13 +35,8 @@
     scipy
     matplotlib
     cached_property
-<<<<<<< HEAD
     astropy>=5.0
-    edges-io>=3.0.0
-=======
-    astropy
-    edges-io<4.0
->>>>>>> 543ff39e
+    edges-io>=4.0.0
     toml
     pyyaml
     h5py
