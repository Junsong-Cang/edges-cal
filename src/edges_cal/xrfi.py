"""Functions for excising RFI."""
from __future__ import annotations

import h5py
import numpy as np
import warnings
import yaml
from cached_property import cached_property
from dataclasses import dataclass, field
from matplotlib import pyplot as plt
from scipy import ndimage
from typing import Any, Dict, Literal, Tuple

from . import modelling as mdl
from . import types as tp
from .modelling import Model, ModelFit


class NoDataError(Exception):
    pass


def _check_convolve_dims(data, half_size: Tuple[int] | None = None):
    """Check the kernel sizes to be used in various convolution-like operations.

    If the kernel sizes are too big, replace them with the largest allowable size
    and issue a warning to the user.

    .. note:: ripped from here:
              https://github.com/HERA-Team/hera_qm/blob/master/hera_qm/xrfi.py

    Parameters
    ----------
    data : array
        1- or 2-D array that will undergo convolution-like operations.
    half_size : tuple
        Tuple of ints or None's with length ``data.ndim``. They represent the half-size
        of the kernel to be used (or, rather the kernel will be 2*half_size+1 in each
        dimension). None uses half_size=data.shape.

    Returns
    -------
    size : tuple
        The kernel size in each dimension.

    Raises
    ------
    ValueError:
        If half_size does not match the number of dimensions.
    """
    if half_size is None:
        half_size = (None,) * data.ndim

    if len(half_size) != data.ndim:
        raise ValueError(
            "Number of kernel dimensions does not match number of data dimensions."
        )

    out = []
    for data_shape, hsize in zip(data.shape, half_size):
        if hsize is None or hsize > data_shape:
            out.append(data_shape)
        elif hsize < 0:
            out.append(0)
        else:
            out.append(hsize)

    return tuple(out)


def robust_divide(num, den):
    """Prevent division by zero.

    This function will compute division between two array-like objects by setting
    values to infinity when the denominator is small for the given data type. This
    avoids floating point exception warnings that may hide genuine problems
    in the data.

    Parameters
    ----------
    num : array
        The numerator.
    den : array
        The denominator.

    Returns
    -------
    out : array
        The result of dividing num / den. Elements where b is small (or zero) are set
        to infinity.
    """
    thresh = np.finfo(den.dtype).eps

    den_mask = np.abs(den) > thresh

    out = np.true_divide(num, den, where=den_mask)
    out[~den_mask] = np.inf

    # If numerator is also small, set to zero (better for smooth stuff)
    out[~den_mask & (np.abs(num) <= thresh)] = 0
    return out


def flagged_filter(
    data: np.ndarray,
    size: int | Tuple[int],
    kind: str = "median",
    flags: np.ndarray | None = None,
    mode: str | None = None,
    interp_flagged: bool = True,
    **kwargs,
):
    """
    Perform an n-dimensional filter operation on optionally flagged data.

    Parameters
    ----------
    data : np.ndarray
        The data to filter. Can be of arbitrary dimension.
    size : int or tuple
        The size of the filtering convolution kernel. If tuple, one entry per dimension
        in `data`.
    kind : str, optional
        The function to apply in each window. Typical options are `mean` and `median`.
        For this function to work, the function kind chosen here must have a
        corresponding `nan<function>` implementation in numpy.
    flags : np.ndarray, optional
        A boolean array specifying data to omit from the filtering.
    mode : str, optional
        The mode of the filter. See ``scipy.ndimage.generic_filter`` for details. By
        default, 'nearest' if size < data.size otherwise 'reflect'.
    interp_flagged : bool, optional
        Whether to fill in flagged entries with its filtered value. Otherwise,
        flagged entries are set to their original value.
    kwargs :
        Other options to pass to the generic filter function.

    Returns
    -------
    np.ndarray :
        The filtered array, of the same shape and type as ``data``.

    Notes
    -----
    This function can typically be used to implement a flagged median filter. It does
    have some limitations in this regard, which we will now describe.

    It would be expected that a perfectly smooth
    monotonic function, after median filtering, should remain identical to the input.
    This is only the case for the default 'nearest' mode. For the alternative 'reflect'
    mode, the edge-data will be corrupted from the input. On the other hand, it may be
    expected that if the kernel width is equal to or larger than the data size, that
    the operation is merely to perform a full collapse over that dimension. This is the
    case only for mode 'reflect', while again mode 'nearest' will continue to yield (a
    very slow) identity operation. By default, the mode will be set to 'reflect' if
    the size is >= the data size, with an emitted warning.

    Furthermore, a median filter is *not* an identity operation, even on monotonic
    functions, for an even-sized kernel (in this case it's the average of the two
    central values).

    Also, even for an odd-sized kernel, if using flags, some of the windows will contain
    an odd number of useable data, in which case the data surrounding the flag will not
    be identical to the input.

    Finally, flags near the edges can have strange behaviour, depending on the mode.
    """
    if mode is None:
        if (isinstance(size, int) and size >= min(data.shape)) or (
            isinstance(size, tuple) and any(s > d for s, d in zip(size, data.shape))
        ):
            warnings.warn(
                "Setting default mode to reflect because a large size was set."
            )
            mode = "reflect"
        else:
            mode = "nearest"

    if flags is not None and np.any(flags):
        fnc = getattr(np, "nan" + kind)
        assert flags.shape == data.shape
        orig_flagged_data = data[flags].copy()
        data[flags] = np.nan
        filtered = ndimage.generic_filter(data, fnc, size=size, mode=mode, **kwargs)
        if not interp_flagged:
            filtered[flags] = orig_flagged_data
        data[flags] = orig_flagged_data

    else:
        if kind == "mean":
            kind = "uniform"
        filtered = getattr(ndimage, kind + "_filter")(
            data, size=size, mode=mode, **kwargs
        )

    return filtered


def detrend_medfilt(
    data: np.ndarray,
    flags: np.ndarray | None = None,
    half_size: Tuple[int | None] | None = None,
):
    """Detrend array using a median filter.

    .. note:: ripped from here:
              https://github.com/HERA-Team/hera_qm/blob/master/hera_qm/xrfi.py

    Parameters
    ----------
    data : array
        Data to detrend. Can be an array of any number of dimensions.
    flags : boolean array, optional
        Flags specifying data to ignore in the detrend. If not given, don't ignore
        anything.
    half_size : tuple of int/None
        The half-size of the kernel to convolve (kernel size will be 2*half_size+1).
        Value of zero (for any dimension) omits that axis from the kernel, effectively
        applying the detrending for each subarray along that axis. Value of None will
        effectively (but slowly) perform a median along the entire axis before running
        the kernel over the other axis.

    Returns
    -------
    out : array
        An array containing the outlier significance metric. Same type and size as
        `data`.

    Notes
    -----
    This detrending is very good for data with large RFI compared to the noise, but also
    reasonably large noise compared to the spectrum steepness. If the noise is small
    compared to the steepness of the spectrum, individual windows can become *almost
    always* monotonic, in which case the randomly non-monotonic bins "stick out" and get
    wrongly flagged. This can be helped three ways:

    1) Use a smaller bin width. This helps by reducing the probability that a bin will
       be randomly non-monotonic. However it also loses signal-to-noise on the RFI.
    2) Pre-fit a smooth model that "flattens" the spectrum. This helps by reducing the
       probability that bins will be monotonic (higher noise level wrt steepness). It
       has the disadvantage that fitted models can be wrong when there's RFI there.
    3) Follow the medfilt with a meanfilt: if the medfilt is able to flag most/all of
       the RFI, then a following meanfilt will tend to "unfilter" the wrongly flagged
       parts.
    """
    half_size = _check_convolve_dims(data, half_size)
    size = tuple(2 * s + 1 for s in half_size)

    d_sm = flagged_filter(data, size=size, kind="median", flags=flags)
    d_rs = data - d_sm
    d_sq = d_rs ** 2

    # Remember that d_sq will be zero for any window in which the data is monotonic (but
    # could also be zero for non-monotonic windows where the two halves of the window
    # are self-contained). Most smooth functions will be monotonic in small enough
    # windows. If noise is of low-enough amplitude wrt the steepness of the smooth
    # underlying function, there is a good chance the resulting data will also be
    # monotonic. Nevertheless, any RFI that is large enough will cause the value of
    # that channel to *not* be the central value, and it will have d_sq > 0.

    # Factor of .456 is to put mod-z scores on same scale as standard deviation.
    sig = np.sqrt(flagged_filter(d_sq, size=size, kind="median", flags=flags) / 0.456)

    # don't divide by zero, instead turn those entries into +inf
    return robust_divide(d_rs, sig)


def detrend_meanfilt(
    data: np.ndarray,
    flags: np.ndarray | None = None,
    half_size: Tuple[int | None] | None = None,
):
    """Detrend array using a mean filter.

    Parameters
    ----------
    data : array
        Data to detrend. Can be an array of any number of dimensions.
    flags : boolean array, optional
        Flags specifying data to ignore in the detrend. If not given, don't ignore
        anything.
    half_size : tuple of int/None
        The half-size of the kernel to convolve (kernel size will be 2*half_size+1).
        Value of zero (for any dimension) omits that axis from the kernel, effectively
        applying the detrending for each subarray along that axis. Value of None will
        effectively (but slowly) perform a median along the entire axis before running
        the kernel over the other axis.

    Returns
    -------
    out : array
        An array containing the outlier significance metric. Same type and size as
        `data`.

    Notes
    -----
    This detrending is very good for data that has most of the RFI flagged already, but
    will perform very poorly when un-flagged RFI still exists. It is often useful to
    precede this with a median filter.
    """
    half_size = _check_convolve_dims(data, half_size)
    size = tuple(2 * s + 1 for s in half_size)

    d_sm = flagged_filter(data, size=size, kind="mean", flags=flags)
    d_rs = data - d_sm
    d_sq = d_rs ** 2

    # Factor of .456 is to put mod-z scores on same scale as standard deviation.
    sig = np.sqrt(flagged_filter(d_sq, size=size, kind="mean", flags=flags))

    # don't divide by zero, instead turn those entries into +inf
    return robust_divide(d_rs, sig)


def xrfi_medfilt(
    spectrum: np.ndarray,
    threshold: float = 6,
    flags: np.ndarray | None = None,
    kf: int = 8,
    kt: int = 8,
    inplace: bool = True,
    max_iter: int = 1,
    poly_order: int = 0,
    accumulate: bool = False,
    use_meanfilt: bool = True,
) -> Tuple[np.ndarray, Dict[str, Any]]:
    """Generate RFI flags for a given spectrum using a median filter.

    Parameters
    ----------
    spectrum : array-like
        Either a 1D array of shape ``(NFREQS,)`` or a 2D array of shape
        ``(NTIMES, NFREQS)`` defining the measured raw spectrum.
        If 2D, a 2D filter in freq*time will be applied by default. One can perform
        the filter just over frequency (in the case that `NTIMES > 1`) by setting
        `kt=0`.
    threshold : float, optional
        Number of effective sigma at which to clip RFI.
    flags : array-like, optional
        Boolean array of pre-existing flagged data to ignore in the filtering.
    kt, kf : tuple of int/None
        The half-size of the kernel to convolve (eg. kernel size over frequency
        will be ``2*kt+1``).
        Value of zero (for any dimension) omits that axis from the kernel, effectively
        applying the detrending for each subarray along that axis. Value of None will
        effectively (but slowly) perform a median along the entire axis before running
        the kernel over the other axis.
    inplace : bool, optional
        If True, and flags are given, update the flags in-place instead of creating a
        new array.
    max_iter : int, optional
        Maximum number of iterations to perform. Each iteration uses the flags of the
        previous iteration to achieve a more robust estimate of the flags. Multiple
        iterations are more useful if ``poly_order > 0``.
    poly_order : int, optional
        If greater than 0, fits a polynomial to the spectrum before performing
        the median filter. Only allowed if spectrum is 1D. This is useful for getting
        the number of false positives down. If max_iter>1, the polynomial will be refit
        on each iteration (using new flags).
    accumulate : bool,optional
        If True, on each iteration, accumulate flags. Otherwise, use only flags from the
        previous iteration and then forget about them. Recommended to be False.
    use_meanfilt : bool, optional
        Whether to apply a mean filter *after* the median filter. The median filter is
        good at getting RFI, but can also pick up non-RFI if the spectrum is steep
        compared to the noise. The mean filter is better at only getting RFI if the RFI
        has already been flagged.

    Returns
    -------
    flags : array-like
        Boolean array of the same shape as ``spectrum`` indicated which channels/times
        have flagged RFI.

    Notes
    -----
    The default combination of using a median filter followed by a mean filter works
    quite well. The median filter works quite well at picking up large RFI (wrt to the
    noise level), but can also create false positives if the noise level is small wrt
    the steepness of the slope. Following by a flagged mean filter tends to remove these
    false positives (as it doesn't get pinned to zero when the function is monotonic).

    It is unclear whether performing an iterative filtering is very useful unless using
    a polynomial subtraction. With polynomial subtraction, one should likely use at
    least a few iterations, without accumulation, so that the polynomial is not skewed
    by the as-yet-unflagged RFI.

    Choice of kernel size can be important. The wider the kernel, the more
    "signal-to-noise" one will get on the RFI. Also, if there is a bunch of RFI all
    clumped together, it will definitely be missed by a kernel window of order double
    the size of the clump or less. By increasing the kernel size, these clumps are
    picked up, but edge-effects become more prevalent in this case. One option here
    would be to iterate over kernel sizes (getting smaller), such that very large blobs
    are first flagged out, then progressively finer detail is added. Use
    ``xrfi_iterative_medfilt`` for that.
    """
    ii = 0

    if flags is None:
        new_flags = np.zeros(spectrum.shape, dtype=bool)
    else:
        new_flags = flags if inplace else flags.copy()

    nflags = -1

    nflags_list = []
    resid_list = []
    assert max_iter > 0
    resid = spectrum.copy()

    size = (kf,) if spectrum.ndim == 1 else (kt, kf)
    while ii < max_iter and np.sum(new_flags) > nflags:
        nflags = np.sum(new_flags)

        if spectrum.ndim == 1 and poly_order:
            # Subtract a smooth polynomial first.
            # The point of this is that steep spectra with only a little bit of noise
            # tend to detrend to exactly zero, but randomly may detrend to something
            # non-zero. In this case, the behaviour is to set the significance to
            # infinity. This is not a problem for data in which the noise is large
            # compared to the signal. We can force this by initially detrending by some
            # flexible polynomial over the whole band. This is not guaranteed to work --
            # the poly fit itself could over-fit for RFI. Therefore the order of the fit
            # should be low. Its purpose is not to do a "good fit" to the data, but
            # rather to get the residuals "flat enough" that the median filter works.
            # TODO: the following is pretty limited (why polynomial?) but it seems to do
            # reasonably well.
            f = np.linspace(0, 1, len(spectrum))
            resid[~new_flags] = (
                spectrum[~new_flags]
                - ModelFit(
                    mdl.Polynomial(n_terms=poly_order).at(f[~new_flags]),
                    spectrum[~new_flags],
                ).evaluate()
            )
            resid_list.append(resid)
        else:
            resid = spectrum

        med_significance = detrend_medfilt(resid, half_size=size, flags=new_flags)

        if use_meanfilt:
            medfilt_flags = np.abs(med_significance) > threshold
            significance = detrend_meanfilt(resid, half_size=size, flags=medfilt_flags)
        else:
            significance = med_significance

        if accumulate:
            new_flags |= np.abs(significance) > threshold
        else:
            new_flags = np.abs(significance) > threshold

        ii += 1
        nflags_list.append(np.sum(new_flags))

    if 1 < max_iter == ii and np.sum(new_flags) > nflags:
        warnings.warn("Median filter reached max_iter and is still finding new RFI.")

    return (
        new_flags,
        {
            "significance": significance,
            "median_significance": med_significance,
            "iters": ii,
            "nflags": nflags_list,
            "residuals": resid_list,
        },
    )


def xrfi_explicit(
    spectrum: np.ndarray | None = None,
    *,
    freq: np.ndarray,
    flags: np.ndarray | None = None,
    rfi_file=None,
    extra_rfi=None,
) -> np.ndarray[bool]:
    """
    Excise RFI from given data using an explicitly set list of flag ranges.

    Parameters
    ----------
    spectrum
        This parameter is unused in this function.
    freq
        Frequencies, in MHz, of the data.
    flags
        Known flags.
    rfi_file : str, optional
        A YAML file containing the key 'rfi_ranges', which should be a list of 2-tuples
        giving the (min, max) frequency range of known RFI channels (in MHz). By
        default, uses a file included in `edges-analysis` with known RFI channels from
        the MRO.
    extra_rfi : list, optional
        A list of extra RFI channels (in the format of the `rfi_ranges` from the
        `rfi_file`).

    Returns
    -------
    flags : array-like
        Boolean array of the same shape as ``spectrum`` indicated which channels/times
        have flagged RFI.
    """
    if flags is None:
        if spectrum is None:
            flags = np.zeros(freq.shape, dtype=bool)
        else:
            flags = np.zeros(spectrum.shape, dtype=bool)

    rfi_freqs = []
    if rfi_file:
        with open(rfi_file, "r") as fl:
            rfi_freqs += yaml.load(fl, Loader=yaml.FullLoader)["rfi_ranges"]

    if extra_rfi:
        rfi_freqs += extra_rfi

    for low, high in rfi_freqs:
        flags[..., (freq > low) & (freq < high)] = True

    return flags


xrfi_explicit.ndim = (1, 2, 3)


def _get_mad(x):
    med = np.median(x)
    # Factor of 0.456 to scale median back to Gaussian std dev.
    return np.median(np.abs(x - med)) / np.sqrt(0.456)


def xrfi_model_sweep(
    spectrum: np.ndarray,
    *,
    freq: np.ndarray | None = None,
    flags: np.ndarray | None = None,
    weights: np.ndarray | None = None,
    model: Model = mdl.Polynomial(n_terms=3),
    window_width: int = 100,
    use_median: bool = True,
    n_bootstrap: int = 20,
    threshold: float | None = 3.0,
    which_bin: str = "last",
    watershed: int = 0,
    max_iter: int = 1,
) -> Tuple[np.ndarray, dict]:
    """
    Flag RFI by using a moving window and a low-order polynomial to detrend.

    This is similar to :func:`xrfi_medfilt`, except that within each sliding window,
    a low-order polynomial is fit, and the std dev of the residuals is used as the
    underlying distribution width at which to clip RFI.

    Parameters
    ----------
    spectrum : array-like
        A 1D or 2D array, where the last axis corresponds to frequency. The data
        measured at those frequencies.
    flags : array-like
        The boolean array of flags.
    weights : array-like
        The weights associated with the data (same shape as `spectrum`).
    model_type
        The kind of model to use to fit each window. If a string, it must be the name
        of a :class:`~modelling.Model`.
    window_width : int, optional
        The width of the moving window in number of channels.
    use_median : bool, optional
        Instead of using bootstrap for the initial window, use Median Absolute
        Deviation. If True, ``n_bootstrap`` is not used. Note that this is typically
        more robust than bootstrap.
    n_bootstrap : int, optional
        Number of bootstrap samples to take to estimate the standard deviation of
        the data without RFI.
    n_terms
        The number of terms in the model (if applicable).
    threshold
        The number of sigma away from the fitted model must be before it is flagged.
        Higher numbers get less false positives, but may miss some true flags.
    which_bin
        Which bin to flag in each window. May be "last" (default), "all".
        In each window, only this bin will be flagged (or all bins will be if "all").
    watershed
        The number of bins beside each flagged RFI that are assumed to also be RFI.
    max_iter
        The maximum number of iterations to use before determining the flags in a
        particular window.

    Returns
    -------
    flags : array-like
        Boolean array of the same shape as ``spectrum`` indicated which channels/times
        have flagged RFI.
    info : dict
        A dictionary of info about the fit, that can be used to inspect what happened.

    Notes
    -----
    Some notes on this algorithm. The basic idea is that a window of a given width is
    used, and within that window, a model is fit to the spectrum data. The residuals of
    that fit are used to calculate the standard deviation (or the 'noise-level'), which
    gives an indication of outliers. This standard deviation may be found either by
    bootstrap sampling, or by using the Median Absolute Deviation (MAD). Both of these
    to *some extent* account for RFI that's still in the residuals, but the MAD is
    typically a bit more robust. **NOTE:** getting the estimate of the standard
    deviation wrong is one of the easiest ways for this algorithm to fail. It relies on
    a few assumptions. Firstly, the window can't be too large, or else the residuals
    within the window aren't stationary. Secondly, while previously-defined flags are
    used to flag out what might be RFI, os that those data are NOT used in getting the
    standard deviation, any remaining RFI will severely bias the std. Obviously, if RFI
    remains in the data, the model itself might not be very accurate either.

    Note that for each window, at first the RFI in that window will likely be unflagged,
    and the std will be computed with all the channels, RFI included. This is why
    using the MAD or bootstrapping is required. Even if the std is predicted robustly
    via this method (i.e. there are more good bins than bad in the window), the model
    itself may not be very good, and so the resulting flags may not be very good. This
    is where using the option of ``max_iter>1`` is useful -- in this case, the model
    is fit to the same window repeatedly until the flags in the window don't change
    between iterations (note this is NOT cumulative).

    In the end, by default, only a single channel is actually flagged per-window. While
    inside the iterative loop, any number of flags can be set (in order to make a better
    prediction of the model and std), only the first, last or central pixel is actually
    flagged and used for the next window. This can be changed by setting
    ``which_bin='all'``.
    """
    assert spectrum.ndim == 1
    nf = len(spectrum)
    f = np.linspace(-1, 1, window_width)

    model = model.at(x=f)

    # Initialize some flags, or set them equal to the input
    orig_flags = flags if flags is not None else np.zeros(nf, dtype=bool)
    orig_flags |= np.isnan(spectrum) | np.isinf(spectrum)
    flags = orig_flags.copy()

    if weights is None:
        weights = np.ones_like(~flags, dtype=float)
    if np.sum(weights) == 0 or np.all(flags):
        return np.ones_like(spectrum, dtype=bool), {}

    # Have to get flags aligned with input weights, and also input weights aligned with
    # flags. But we don't want to overwrite the input weights...
    flags |= weights <= 0
    weights = np.where(flags, 0, weights)

    # Get which pixel will be flagged.
    if which_bin == "last":
        pixel = window_width - 1
    elif which_bin == "all":
        pixel = np.arange(window_width)

    if which_bin != "all" and watershed:
        raise ValueError("can only use watershed with which_bin='all'")

    # Get the first window that has enough unflagged data.
    window = np.arange(window_width, dtype=int)

    while np.sum(weights[window] > 0) <= model.n_terms and window[-1] < (nf - 1):
        window += 1

    if window[-1] == nf - 1:
        return np.ones_like(spectrum, dtype=bool), {}

    flg, r_std, p, n = _flag_a_window(
        window,
        flags,
        spectrum,
        max_iter,
        weights,
        model,
        n_bootstrap,
        threshold,
        watershed,
        std_estimator=int(use_median),
    )
    flags[window] |= flg
    std = [r_std]
    params = [p]
    iters = [n]

    # Slide the window across the spectrum.
    window += 1
    while window[-1] < nf:
        try:
            new_flags, r_std, p, n = _flag_a_window(
                window,
                flags,
                spectrum,
                max_iter,
                weights,
                model,
                n_bootstrap,
                threshold,
                watershed,
            )
            std.append(r_std)
            params.append(p)
            iters.append(n)
            flags[window.min() + pixel] |= new_flags[pixel]
        except NoDataError:
            std.append(None)

        window += 1

    return flags, {"std": std, "params": params, "iters": iters, "model": model.model}


xrfi_model_sweep.ndim = (1,)


def _flag_a_window(
    window,
    flags,
    spectrum,
    max_iter,
    weights,
    model,
    n_bootstrap,
    threshold,
    watershed,
    std_estimator=2,
):
    # NOTE: line profiling reveals that the fitting takes ~50% of the time of this
    #       function, and taking the std takes ~20%. The next biggest are taking the
    #       two sums, which are ~6% each.
    counter = 0
    flags_changed = 1
    new_flags = flags[window]
    d = spectrum[window].copy()

    while counter < max_iter and flags_changed > 0:
        w = np.where(new_flags, 0, weights[window])

        mask = ~new_flags

        if np.sum(mask) > model.n_terms:
            fit = model.fit(ydata=d, weights=w)
        else:
            raise NoDataError

        resids = fit.residual

        # Computation of STD for initial section using the median statistic
        if std_estimator == 0:
            r_choice_std = [
                np.std(np.random.choice(resids[mask], len(resids[mask]) // 2))
                for _ in range(n_bootstrap)
            ]
            r_std = np.median(r_choice_std)
        elif std_estimator == 1:
            r_std = _get_mad(resids[mask])
        elif std_estimator == 2:
            r_std = np.std(resids[mask])

        zscore = np.abs(resids) / r_std
        new_flags = zscore > threshold

        if watershed is not None:
            new_flags |= _apply_watershed(new_flags, watershed, zscore / threshold)

        flags_changed = np.sum((~mask) ^ new_flags)
        counter += 1

    if counter == max_iter and max_iter > 1:
        warnings.warn(
            "Max iterations reached without finding all xRFI. Consider increasing "
            "max_iter."
        )

    return new_flags, r_std, fit.model_parameters, counter


def model_filter(
    x: np.ndarray,
    data: np.ndarray,
    *,
    model: Model = mdl.Polynomial(n_terms=3),
    resid_model: Model = mdl.Polynomial(n_terms=5),
    flags: np.ndarray | None = None,
    weights: np.ndarray | None = None,
    n_resid: int = -1,
    threshold: float | None = None,
    max_iter: int = 20,
    increase_order: bool = True,
    min_terms: int = 0,
    max_terms: int = 10,
    min_resid_terms: int = 3,
    decrement_threshold: float = 0,
    min_threshold: float = 5,
    watershed: int | Dict[float, int] | None = None,
    flag_if_broken: bool = True,
    init_flags: np.ndarray | None = None,
    std_estimator: Literal["model", "medfilt", "std", "mad"] = "model",
    medfilt_width: int = 100,
):
    """
    Flag data by subtracting a smooth model and iteratively removing outliers.

    On each iteration, a model is fit to the unflagged data, and another model is fit
    to the absolute residuals. Bins with absolute residuals greater than
    ``threshold`` are flagged, and the process is repeated until no new
    flags are found.

    Parameters
    ----------
    x
        The coordinates of the data.
    data
        The data (same shape as ``x``).
    model
        A model to fit to the data.
    resid_model
        The model to fit to the absolute residuals.
    flags : array-like, optional
        The flags associated with the data (same shape as ``spectrum``).
    weights : array-like,, optional
        The weights associated with the data (same shape as ``spectrum``).
    n_resid : int, optional
        The number of polynomial terms to use to fit the residuals.
    threshold : float, optional
        The factor by which the absolute residual model is multiplied to determine
        outliers.
    max_iter : int, optional
        The maximum number of iterations to perform.
    accumulate : bool, optional
        Whether to accumulate flags on each iteration.
    increase_order : bool, optional
        Whether to increase the order of the polynomial on each iteration.
    decrement_threshold : float, optional
        An amount to decrement the threshold by every iteration. Threshold will never
        go below ``min_threshold``.
    min_threshold : float, optional
        The minimum threshold to decrement to.
    watershed
        How many data points *on each side* of a flagged point that should be flagged.
        If a dictionary, you can give keys as the threshold above which z-scores will
        be flagged, and as values, the number of bins flagged beside it. Use 0.0
        threshold to indicate the base threshold.
    init_flags
        Initial flags that are not remembered after the first iteration. These can
        help with getting the initial model. If a tuple, should be a min and max
        frequency of a range to flag.
    std_estimator
        The estimator to use to get the standard deviation of each sample.
    medfilt_width
        Only used if `std_estimator='medfilt'`. The width (in number of bins) to use
        for the median filter.

    Returns
    -------
    flags
        Boolean array of the same shape as ``data``.
    """

    threshold = threshold or (
        min_threshold
        if not decrement_threshold
        else min_threshold + 5 * decrement_threshold
    )
    if not decrement_threshold:
        min_threshold = threshold

    if decrement_threshold > 0 and min_threshold > threshold:
        warnings.warn(
            f"You've set a threshold smaller than the min_threshold of {min_threshold}."
            f"Will use threshold={min_threshold}."
        )
        threshold = min_threshold

    assert threshold > 1.5

    assert data.ndim == 1
    assert x.ndim == 1
    if len(x) != len(data):
        raise ValueError("freq and spectrum must have the same length")

    nx = len(x)

    # We assume the residuals are smoother than the signal itself
    if not increase_order:
        assert n_resid <= model.n_terms

    n_flags_changed = 1
    counter = 0

    # Set up a few lists that we can update on each iteration to return info to the user
    n_flags_changed_list = []
    total_flags_list = []
    model_list = []
    res_models = []
    thresholds = []
    std_list = []
    flag_list = []

    model = model.at(x=x)
    if n_resid <= 0:
        resid_model = resid_model.with_nterms(
            max(min_resid_terms, model.n_terms + n_resid)
        )

    res_model = resid_model.at(x=x)

    # Initialize some flags, or set them equal to the input
    orig_flags = flags if flags is not None else np.zeros(nx, dtype=bool)
    orig_flags |= np.isnan(data) | np.isinf(data)

    flags = orig_flags.copy()

    if init_flags is not None:
        flags = flags | init_flags

    orig_weights = np.ones_like(data) if weights is None else weights.copy()

    # Iterate until either no flags are changed between iterations, or we get to the
    # requested maximum iterations, or until we have too few unflagged data to fit
    # appropriately. keep iterating
    n_flags_changed_all = [1]
    while counter < max_iter and (
        model.n_terms <= min_terms
        or (any(fl > 0 for fl in n_flags_changed_all) and np.sum(~flags) > model.n_terms * 2)
    ):


        weights = np.where(flags, 0, orig_weights)

        # Get a model fit to the unflagged data.
        # Could be polynomial or fourier (or something else...)
        mdl = model.fit(ydata=data, weights=weights)

        if any(
            len(p.parameters) == len(mdl.model_parameters)
            and np.allclose(mdl.model_parameters, p.parameters)
            for p in model_list
        ):
            # If we're not changing the parameters significantly, just exit. This is
            # *very important* as it stops closed-loop cycles where the flags and models
            # go back and forth.
            break

        res = mdl.residual

        model_list.append(mdl.fit.model)

        if std_estimator == "medfilt":
            model_std = np.sqrt(
                flagged_filter(
                    res ** 2,
                    size=2 * (medfilt_width // 2) + 1,
                    kind="median",
                    flags=flags,
                )
                / 0.456
            )
        elif std_estimator == "model":
            # Now fit a model to the absolute residuals.
            # This number is "like" a local standard deviation, since the polynomial
            # does something like a local average.
            # Do it in log-space so the model doesn't ever hit zero.
            # The 0.53 term comes about because the estimate of the std here is not
            # unbiased. You can obtain it by doing
            # sigma=<any number>
            # \sqrt(exp(mean(log(Normal(0, \sigma, 1000000)^2))))/\sigma
            # it is not dependent on the value of sigma.
            absres = np.abs(res)

            if n_resid <= 0:
                res_model = res_model.with_nterms(
                    max(min_resid_terms, model.n_terms + n_resid)
                )
            res_mdl = res_model.fit(ydata=np.log(absres ** 2), weights=weights).fit
            model_std = np.sqrt(np.exp(res_mdl())) / 0.53
            res_models.append(res_mdl.model)

        elif std_estimator == "std":
            model_std = np.std(res[~flags]) * np.ones_like(x)
        elif std_estimator == "mad":
            model_std = _get_mad(res[~flags]) * np.ones_like(x)
        else:
            raise ValueError(
                "std_estimator must be one of 'medfilt', 'model','std' or 'mad'."
            )

        std_list.append(model_std)

        zscore = np.abs(res) / model_std
<<<<<<< HEAD
=======
<<<<<<< HEAD




>>>>>>> 75160e6e
        # If we're not accumulating, we just take these flags (along with the fully
        # original flags).
        new_flags = orig_flags | (zscore > threshold)

        # Apply a watershed -- assume surrounding channels will succumb to RFI.
        if watershed is not None:
            new_flags |= _apply_watershed(
                new_flags, watershed, zscore/threshold
            )


        n_flags_changed_all = [np.sum(flags_f ^ new_flags) for flags_f in flag_list+[flags]]
        n_flags_changed = n_flags_changed_all[-1]

        flags = new_flags.copy()

        counter += 1
        if increase_order and model.n_terms < max_terms:
            model = model.with_nterms(model.n_terms + 1)

        thresholds.append(threshold)

        # decrease the flagging threshold if we want to for next iteration
        threshold = max(threshold - decrement_threshold, min_threshold)

        # Append info to lists for the user's benefit
        n_flags_changed_list.append(n_flags_changed)
        total_flags_list.append(np.sum(flags))
        flag_list.append(flags)

    if counter == max_iter and max_iter > 1 and n_flags_changed>0:
        warnings.warn(
            f"max iterations ({max_iter}) reached, not all RFI might have been caught."
        )
        if flag_if_broken:

            flags[:] = True

    elif np.sum(~flags) <= model.n_terms * 2:
        warnings.warn(
            "Termination of iterative loop due to too many flags. Reduce n_signal or "
            "check data."
        )
        if flag_if_broken:

            flags[:] = True

    return (
        flags,
        ModelFilterInfo(
            n_flags_changed=n_flags_changed_list,
            total_flags=total_flags_list,
            models=model_list,
            n_iters=counter,
            res_models=res_models,
            thresholds=thresholds,
            stds=std_list,
            x=x,
            data=data,
            flags=flag_list,
        ),
    )


@dataclass
class ModelFilterInfo:
    """A simple object representing the information returned by :func:`model_filter`."""

    n_flags_changed: list[int]
    total_flags: list[int]
    models: list[Model]
    res_models: list[Model] | None
    n_iters: int
    thresholds: list[float]
    stds: list[np.ndarray[float]]
    x: np.ndarray
    data: np.ndarray
    flags: list[np.ndarray[bool]]

    def get_model(self, indx: int = -1):
        """Get the model values."""
        return self.models[indx](x=self.x)

    def get_residual(self, indx: int = -1):
        """Get the residuals."""
        return self.get_model(indx) - self.data

    def get_absres_model(self, indx: int = -1):
        """Get the *model* of the absolute residuals."""
        return self.res_models[indx](self.x)

    def write(self, fname: tp.PathLike, group: str = "/"):
        """Write the object to a HDF5 file."""
        with h5py.File(fname, "a") as fl:
            grp = fl.require_group(group)

            grp.attrs["n_iters"] = self.n_iters

            for i, (model, res_model) in enumerate(zip(self.models, self.res_models)):
                grp.attrs[f"model_{i}"] = yaml.dump(model)
                grp.attrs[f"res_model_{i}"] = yaml.dump(res_model)

            for k in self.__dataclass_fields__:
                if k not in ["n_iters", "models", "res_models"]:
                    try:
                        grp[k] = np.asarray(getattr(self, k))
                    except TypeError as e:
                        raise TypeError(
                            f"Key {k} with data {np.asarray(getattr(self, k))} "
                            f"failed with msg: {e}"
                        )

    @classmethod
    def from_file(cls, fname: tp.PathLike, group: str = "/"):
        """Create the object by reading from a HDF5 file."""
        info = {}
        with h5py.File(fname, "r") as fl:
            grp = fl[group]

            info["n_iters"] = grp.attrs["n_iters"]

            info["models"] = [
                yaml.load(grp.attrs[f"model_{i}"]) for i in range(info["n_iters"])
            ]
            info["res_models"] = [
                yaml.load(grp.attrs[f"res_model_{i}"]) for i in range(info["n_iters"])
            ]

            print(grp, grp.keys())
            for k in grp.keys():
                info[k] = grp[k][...]

        return cls(**info)


@dataclass
class ModelFilterInfoContainer:
    """A container of :class:`ModelFilterInfo` objects.

    This is almost a perfect drop-in replacement for a singular :class:`ModelFilterInfo`
    instance, but combines a number of them together seamlessly. This can be useful if
    several sub-models were fit to one long stream of data.
    """

    models: list[ModelFilterInfo] = field(default_factory=list)

    def append(self, model: ModelFilterInfo) -> ModelFilterInfoContainer:
        """Create a new object by appending a set of info to the existing."""
        assert isinstance(model, ModelFilterInfo)
        models = self.models + [model]
        return ModelFilterInfoContainer(models)

    @cached_property
    def x(self):
        """The data coordinates."""
        return np.concatenate(tuple(model.x for model in self.models))

    @cached_property
    def data(self):
        """The raw data that was filtered."""
        return np.concatenate(tuple(model.data for model in self.models))

    @cached_property
    def flags(self):
        """The returned flags on each iteration."""
        return np.concatenate(tuple(model.flags for model in self.models))

    @cached_property
    def n_iters(self):
        """The number of iterations of the filtering."""
        return max(model.n_iters for model in self.models)

    @cached_property
    def n_flags_changed(self):
        """The number of flags changed on each filtering iteration."""
        return [
            sum(
                model.n_flags_changed[min(i, model.n_iters - 1)]
                for model in self.models
            )
            for i in range(self.n_iters)
        ]

    @cached_property
    def total_flags(self):
        """The total number of flags after each iteration."""
        return [
            sum(model.total_flags[min(i, model.n_iters - 1)] for model in self.models)
            for i in range(self.n_iters)
        ]

    def get_model(self, indx: int = -1):
        """Get the model values."""
        assert indx >= -1
        return np.concatenate(
            tuple(
                model.get_model(min(indx, model.n_iters - 1)) for model in self.models
            )
        )

    def get_residual(self, indx: int = -1):
        """Get the residual values."""
        assert indx >= -1
        return np.concatenate(
            tuple(
                model.get_residual(min(indx, model.n_iters - 1))
                for model in self.models
            )
        )

    def get_absres_model(self, indx: int = -1):
        """Get the *model* of the absolute residuals."""
        assert indx >= -1
        return np.concatenate(
            tuple(
                model.get_absres_model(min(indx, model.n_iters - 1))
                for model in self.models
            )
        )

    @cached_property
    def thresholds(self):
        """The threshold at each iteration."""
        for model in self.models:
            if model.n_iters == self.n_iters:
                break

        return model.thresholds

    @cached_property
    def stds(self):
        """The standard deviations at each datum for each iteration."""
        return [
            np.concatenate(
                tuple(model.stds[min(indx, model.n_iters - 1)] for model in self.models)
            )
            for indx in self.n_iters
        ]

    @classmethod
    def from_file(cls, fname: str):
        """Create an object from a given file."""
        with h5py.File(fname, "r") as fl:
            n_models = fl.attrs["n_models"]

        models = [
            ModelFilterInfo.from_file(fname, group=f"model_{i}")
            for i in range(n_models)
        ]

        return cls(models)

    def write(self, fname: str):
        """Write the object to a file."""
        with h5py.File(fname, "w") as fl:
            fl.attrs["n_models"] = len(self.models)

        for i, model in enumerate(self.models):
            model.write(fname, group=f"model_{i}")


def xrfi_model(
    spectrum: np.ndarray,
    *,
    freq: np.ndarray,
    inplace: bool = False,
    init_flags: np.ndarray | Tuple[float, float] | None = None,
    flags: np.ndarray | None = None,
    **kwargs,
):
    """
    Flag RFI by subtracting a smooth model and iteratively removing outliers.

    On each iteration, a model is fit to the unflagged data, and another model is fit
    to the absolute residuals. Bins with absolute residuals greater than
    ``n_abs_resid_threshold`` are flagged, and the process is repeated until no new
    flags are found.

    Parameters
    ----------
    spectrum : array-like
        A 1D spectrum. Note that instead of a spectrum, model residuals can be passed.
        The function does *not* assume the input is positive.
    freq
        The frequencies associated with the spectrum.
    inplace : bool, optional
        Whether to fill up given flags array with the updated flags.
    init_flags
        Initial flags that are not remembered after the first iteration. These can
        help with getting the initial model. If a tuple, should be a min and max
        frequency of a range to flag.
    **kwargs
        All other parameters passed to :func:`model_filter`

    Returns
    -------
    flags : array-like
        Boolean array of the same shape as ``spectrum`` indicated which channels/times
        have flagged RFI.
    """
    if init_flags is not None and len(init_flags) == 2:
        init_flags = (freq > init_flags[0]) & (freq < init_flags[1])

    new_flags, info = model_filter(
        x=freq, data=spectrum, init_flags=init_flags, flags=flags, **kwargs
    )

    if inplace and flags is not None:
        flags |= new_flags

    return new_flags, info


xrfi_model.ndim = (1,)


def xrfi_watershed(
    spectrum: np.ndarray | None = None,
    *,
    freq: np.ndarray | None = None,
    flags: np.ndarray | None = None,
    weights: np.ndarray | None = None,
    tol: float | Tuple[float] = 0.5,
    inplace=False,
):
    """Apply a watershed over frequencies and times for flags.

    Make sure that times/freqs with many flags are all flagged.

    Parameters
    ----------
    spectrum
        Not used in this routine.
    flags : ndarray of bool
        The existing flags.
    tol : float or tuple
        The tolerance -- i.e. the fraction of entries that must be flagged before
        flagging the whole axis. If a tuple, the first element is for the frequency
        axis, and the second for the time axis.
    inplace : bool, optional
        Whether to update the flags in-place.

    Returns
    -------
    ndarray :
        Boolean array of flags.
    dict :
        Information about the flagging procedure (empty for this function)
    """
    if flags is None:
        if weights is not None:
            flags = ~(weights.astype(bool))
        else:
            raise ValueError("You must provide flags as an ndarray")

    if weights is not None:
        flags |= weights <= 0

    fl = flags if inplace else flags.copy()

    if not hasattr(tol, "__len__"):
        tol = (tol, tol)

    freq_coll = np.sum(flags, axis=-1)
    freq_mask = freq_coll > tol[0] * flags.shape[1]
    fl[freq_mask] = True

    if flags.ndim == 2:
        time_coll = np.sum(fl, axis=0)
        time_mask = time_coll > tol[1] * flags.shape[0]
        fl[:, time_mask] = True

    return fl, {}


xrfi_watershed.ndim = (1, 2)


def _apply_watershed(
    flags: np.ndarray,
    watershed: int | Dict[float, int],
    zscore_thr_ratio: np.ndarray,
):
    watershed_flags = np.zeros_like(flags)

    if isinstance(watershed, int):
        watershed = {1.0: watershed}

    for thr, nw in sorted(watershed.items()):
        this_flg = zscore_thr_ratio > thr

        for i in range(1, nw + 1):
            watershed_flags[i:] |= this_flg[:-i]
            watershed_flags[:-i] |= this_flg[i:]

    return watershed_flags


def visualise_model_info(info: ModelFilterInfo | ModelFilterInfoContainer, n: int = 0):
    """
    Make a nice visualisation of the info output from :func:`xrfi_model`.

    Parameters
    ----------
    info
        The output ``info`` from :func:`xrfi_model`.
    n
        The number of iterations to plot. Default is to plot them all. Negative numbers
        will plot the last n, and positive will plot the first n.
    """
    fig, ax = plt.subplots(2, 3, figsize=(10, 6))

    ax[0, 0].plot(info.data, label="Data", color="k")

    if not n:
        n = info.n_iters

    counter = 0
    for i, (model, res_model, nchange, tflags, thr, flags) in enumerate(
        zip(
            info.models,
            info.res_models,
            info.n_flags_changed,
            info.total_flags,
            info.thresholds,
            info.flags,
        )
    ):
        if n < 0 and i < info.n_iters + n:
            continue
        elif n > 0 and i >= n:
            continue

        if np.all(flags):
            continue

        m = model(info.x)
        res = info.data - m

        ax[0, 0].plot(m, label=f"{model.n_terms}: {nchange}/{tflags}")
        ax[0, 0].set_title("Spectrum [K]")
        ax[0, 0].axes.xaxis.set_ticklabels([])

        if counter == 0:
            ax[1, 0].scatter(
                np.arange(len(flags)),
                np.where(flags, np.nan, np.abs(res)),
                alpha=0.1,
                edgecolor="none",
                s=5,
                color="k",
            )
            ax[1, 0].set_xlabel("Freq Channel")

            rm = rm0 = np.sqrt(np.exp(res_model(info.x))) / 0.53
            ax[1, 0].plot(rm0)
            ax[1, 0].set_title("Abs Model Residuals")
        else:
            rm = np.sqrt(np.exp(res_model(info.x))) / 0.53
            ax[1, 0].plot(rm)

        ax[0, 1].axes.xaxis.set_ticklabels([])

        if counter == 0:
            resres = np.abs(res) - rm0
            med = np.nanmedian(resres)
            mad = _get_mad(resres[~np.isnan(resres)])

            ax[0, 1].scatter(
                np.arange(len(flags)),
                np.where(flags, np.nan, resres),
                alpha=0.1,
                edgecolor="none",
                s=5,
                color="k",
            )
            ax[0, 1].set_ylim(med - 7 * mad, med + 7 * mad)
            ax[0, 1].set_title("Residuals of AbsResids")
        else:
            ax[0, 1].plot(rm - rm0)

        ax[1, 1].plot(res / rm, color=f"C{counter}")
        ax[1, 1].axhline(thr, color=f"C{counter}")
        ax[1, 1].axhline(-thr, color=f"C{counter}")

        ax[1, 1].set_ylim(-thr * 3, thr * 3)
        ax[1, 1].set_title("Scaled Residuals and Thresholds")
        ax[1, 1].set_xlabel("Freq Channel")

        ax[1, 2].hist(
            np.where(flags, np.nan, res / rm), bins=50, histtype="step", density=True
        )

        x = np.linspace(-4, 4, 200)
        ax[1, 2].plot(
            x,
            np.exp(-(x ** 2)) / np.sqrt(2 * np.pi),
            color="k",
            label="Normal Dist." if not i else None,
        )
        ax[1, 2].set_title("Scaled Residuals Distribution")

        ax[1, 2].set_xlabel("Residual")

        ax[0, 2].axis("off")
        counter += 1

    ax[0, 0].legend(title="N: Changed/Tot")
    ax[1, 2].legend()
    plt.tight_layout()<|MERGE_RESOLUTION|>--- conflicted
+++ resolved
@@ -988,14 +988,7 @@
         std_list.append(model_std)
 
         zscore = np.abs(res) / model_std
-<<<<<<< HEAD
-=======
-<<<<<<< HEAD
-
-
-
-
->>>>>>> 75160e6e
+
         # If we're not accumulating, we just take these flags (along with the fully
         # original flags).
         new_flags = orig_flags | (zscore > threshold)
