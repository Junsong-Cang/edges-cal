# -*- coding: utf-8 -*-
"""
Created on Thu June 20 2019
Original author: Nivedita Mahesh
Edited by: David Lewis, Steven Murray

This is the main module of `cal_coefficients`. It contains wrappers around lower-level
functions in other modules.
"""

import os
import warnings
from copy import copy
from functools import lru_cache
from hashlib import md5
from pathlib import Path
from typing import Any

import h5py
import matplotlib.pyplot as plt
import numpy as np
from astropy.convolution import Gaussian1DKernel, convolve
from edges_io import io
from edges_io.logging import logger
from scipy.interpolate import InterpolatedUnivariateSpline as Spline

from . import S11_correction as s11
from . import modelling as mdl
from . import receiver_calibration_func as rcf
from . import reflection_coefficient as rc
from . import xrfi
from .cached_property import cached_property


class FrequencyRange:
    """
    Class defining a set of frequencies.

    A given frequency range can be cut on either end.

    Parameters
    ----------
    f : array_like
        An array of frequencies defining a given spectrum.
    f_low : float, optional
        A minimum frequency to keep in the array. Default is min(f).
    f_high : float, optional
        A minimum frequency to keep in the array. Default is min(f).
    """

    def __init__(self, f, f_low=None, f_high=None):
        self.freq_full = f
        self._f_high = f_high or f.max()
        self._f_low = f_low or f.min()

        if self._f_low >= self._f_high:
            raise ValueError("Cannot create frequency range: f_low >= f_high")

    @cached_property
    def n(self):
        """Number of frequencies in the (masked) array"""
        return len(self.freq)

    @cached_property
    def df(self):
        """Resolution of the frequencies."""
        if not np.allclose(np.diff(self.freq, 2), 0):
            warnings.warn(
                "Not all frequency intervals are even, so using df is ill-advised!"
            )
        return self.freq[1] - self.freq[0]

    @cached_property
    def min(self):
        """Minimum frequency in the array"""
        return self.freq.min()

    @cached_property
    def max(self):
        """Maximum frequency in the array"""
        return self.freq.max()

    @cached_property
    def mask(self):
        """Mask used to take input frequencies to output frequencies"""
        return np.logical_and(
            self.freq_full >= self._f_low, self.freq_full <= self._f_high
        )

    @cached_property
    def freq(self):
        """The frequency array"""
        return self.freq_full[self.mask]

    @cached_property
    def range(self):
        """Total range (float) of the frequencies"""
        return self.max - self.min

    @cached_property
    def center(self):
        """The center of the frequency array"""
        return self.min + self.range / 2.0

    @cached_property
    def freq_recentred(self):
        """The frequency array re-centred so that it extends from -1 to 1"""
        return self.normalize(self.freq)

    def normalize(self, f):
        """
        Normalise a set of frequencies such that -1 aligns with `min` and
        +1 aligns with `max`.

        Parameters
        ----------
        f : array_like
            Frequencies to normalize

        Returns
        -------
        array_like, shape [f,]
            The normalized frequencies.
        """
        return 2 * (f - self.center) / self.range


class EdgesFrequencyRange(FrequencyRange):
    """
    A subclass of :class:`FrequencyRange` specifying the default EDGES frequencies.
    """

    def __init__(self, nchannels=16384 * 2, max_freq=200.0, f_low=None, f_high=None):
        f = self.get_edges_freqs(nchannels, max_freq)
        super().__init__(f, f_low, f_high)

    @staticmethod
    def get_edges_freqs(nchannels=16384 * 2, max_freq=200.0):
        """
        Return the raw EDGES frequency array, in MHz.

        Parameters
        ----------
        nchannels : int, optional
            Number of channels in the EDGES spectrum
        max_freq : float, optional
            Maximum frequency in the spectrum.

        Returns
        -------
        freqs: 1D-array
            full frequency array from 0 to 200 MHz, at raw resolution
        """
        # Full frequency vector
        fstep = max_freq / nchannels
        return np.arange(0, max_freq, fstep)


def _get_val(val: [dict, Any], source: str):
    try:
        return val[source]
    except (KeyError, TypeError):
        return val


class VNA:
    """
    An object representing the measurements of a VNA.

    The measurements are read in via a .s1p file

    Parameters
    ----------
    path : str
        The root to a valid .s1p file containing VNA measurements.
    f_low : float, optional
        The minimum frequency to keep.
    f_high : float, optional
        The maximum frequency to keep.
    run_num : int, optional
        An integer identifier for the measurement. In general, it is assumed that it forms
        the last two digits of the filename before its extension.
    switchval : int, optional
        The standard value of the switch for the component.
    """

    def __init__(self, s1p, f_low=None, f_high=None, switchval=None):
        if type(s1p) == str:
            self.s1p = io.S1P(s1p)
        elif type(s1p) == io.S1P:
            self.s1p = s1p
        else:
            raise ValueError("s1p must be a path to an s1p file, or an io.S1P object")

        self.load_name = self.s1p.kind
        self.run_num = self.s1p.run_num

        spec = self.s1p.s11
        f = self.s1p.freq

        self.freq = FrequencyRange(f, f_low, f_high)
        self.s11 = spec[self.freq.mask]
        self._switchval = switchval

    @cached_property
    def switchval(self):
        """The standard value of the switch for the component"""
        if self._switchval is not None:
            return self._switchval * np.ones_like(self.freq.freq)
        else:
            return None


class SwitchCorrection:
    default_nterms = {
        "ambient": 37,
        "hot_load": 37,
        "open": 105,
        "short": 105,
        "AntSim2": 55,
        "AntSim3": 55,
        "AntSim4": 55,
        "lna": 37,
    }

    def __init__(
        self,
        load_s11: io._S11SubDir,
        internal_switch,
        f_low=None,
        f_high=None,
        resistance=50.166,
        n_terms=None,
    ):
        """
        A class representing relevant switch corrections for a load.

        Parameters
        ----------
        f_low : float, optional
            Minimum frequency to use. Default is all frequencies.
        f_high : float, optional
            Maximum frequency to use. Default is all frequencies.
        run_num : int, optional
            If multiple VNA measurements are present, they should be in files named
            eg. Open01.s1p, Open02.s1p.... `run_num` specifies which file to read in.
        resistance : float, optional
            The resistance of the switch (in Ohms).
        """
        self.load_s11 = load_s11
        self.base_path = self.load_s11.path

        try:
            self.load_name = getattr(self.load_s11, "load_name")
        except AttributeError:
            self.load_name = None

        self.run_num = self.load_s11.run_num
        self.resistance = resistance

        self.internal_switch = internal_switch
        switchvals = {"open": 1, "short": -1, "match": 0}

        for name in self.load_s11.STANDARD_NAMES:
            setattr(
                self,
                name.lower(),
                VNA(
                    s1p=getattr(self.load_s11, name.lower()),
                    f_low=f_low,
                    f_high=f_high,
                    switchval=switchvals.get(name.lower(), None),
                ),
            )

        # Expose one of the frequency objects
        self.freq = self.open.freq
        self._nterms = n_terms

    @cached_property
    def n_terms(self):
        """Number of terms to use (by default) in modelling the S11"""
        res = self._nterms or self.default_nterms.get(self.load_name, None)
        if not (isinstance(res, int) and res % 2):
            raise ValueError(
                f"n_terms must be odd for S11 models. For {self.load_name} got n_terms={res}."
            )
        return res

    @classmethod
    def from_path(
        cls,
        load_name,
        path,
        run_num_load=None,
        run_num_switch=None,
        repeat_num=None,
        **kwargs,
    ):
        antsim = load_name.startswith("ant_sim")

        if not antsim:
            s11_load_dir = io.LoadS11(
                os.path.join(path, load_name), run_num=run_num_load
            )
        else:
            s11_load_dir = io.AntSimS11(
                os.path.join(path, load_name), run_num=run_num_load
            )

        internal_switch = io.SwitchingState(
            os.path.join(path, "SwitchingState{:>02}".format(repeat_num)),
            run_num=run_num_switch,
        )
        return cls(s11_load_dir, internal_switch=internal_switch, **kwargs)

    @cached_property
    def switch_corrections(self):
        """The corrections at the switch"""
        return rc.de_embed(
            self.open.switchval,
            self.short.switchval,
            self.match.switchval,
            self.open.s11,
            self.short.s11,
            self.match.s11,
            self.external.s11,
        )

    @cached_property
    def s11_correction(self):
        """
        The correction required for the S11 due to the switch.
        """
        return s11.get_switch_correction(
            self.switch_corrections[0],
            self.internal_switch,
            f_in=self.freq.freq,
            resistance_m=self.resistance,
        )[0]

    @lru_cache()
    def get_s11_correction_model(self, n_terms=None):
        """
        Generate a callable model for the S11 correction.

        This should closely match :method:`s11_correction`.

        Parameters
        ----------
        n_terms : int, optional
            Number of terms used in the fourier-based model. Not necessary if `load_name`
            is specified in the class.

        Returns
        -------
        callable :
            A function of one argument, f, which should be a frequency in the same units
            as `self.freq.freq`.
        """

        n_terms = n_terms or self.n_terms

        if not (isinstance(n_terms, int) and n_terms % 2):
            raise ValueError(
                f"n_terms must be odd for S11 models. For {self.load_name} got n_terms={n_terms}."
            )

        def get_model(mag):
            # Returns a callable function that will evaluate a model onto a set of
            # un-normalised frequencies.
            if mag:
                d = np.abs(self.s11_correction)
            else:
                d = np.unwrap(np.angle(self.s11_correction))

            fit = mdl.ModelFit("fourier", self.freq.freq_recentred, d, n_terms=n_terms)
            return lambda x: fit.evaluate(x)

        mag = get_model(True)
        ang = get_model(False)

        def model(f):
            ff = self.freq.normalize(f)
            return mag(ff) * (np.cos(ang(ff)) + 1j * np.sin(ang(ff)))

        return model

    @cached_property
    def s11_model(self):
        return self.get_s11_correction_model()

    def plot_residuals(self):
        """
        Make a plot of the residuals of the S11 model (gotten via
        :func:`get_s11_correction_model`) and the correction data.

        Parameters
        ----------
        nterms : int, optional
            Number of terms used in the fourier-based model. Not necessary if `load_name`
            is specified in the class.

        Returns
        -------
        fig :
            Matplotlib Figure handle.
        """
        fig, ax = plt.subplots(
            4, 1, sharex=True, gridspec_kw={"hspace": 0.05}, facecolor="w"
        )
        for axx in ax:
            axx.xaxis.set_ticks(
                [50, 60, 70, 80, 90, 100, 110, 120, 130, 140, 150, 160, 170, 180], []
            )
            axx.grid(True)
        ax[-1].set_xlabel("Frequency [MHz]")

        corr = self.s11_correction
        model = self.s11_model
        model = model(self.freq.freq)

        ax[0].plot(self.freq.freq, 20 * np.log10(np.abs(model)))
        ax[0].set_ylabel(r"$|S_{11}|$")

        ax[1].plot(self.freq.freq, np.abs(model) - np.abs(corr), "g")
        ax[1].set_ylabel(r"\Delta $S_{11}$")

        ax[2].plot(self.freq.freq, np.unwrap(np.angle(model)) * 180 / np.pi)
        ax[2].set_ylabel(r"$\angle S_{11}$")

        ax[3].plot(
            self.freq.freq, np.unwrap(np.angle(model)) - np.unwrap(np.angle(corr)), "g"
        )
        ax[3].set_ylabel(r"$\Delta \angle S_{11}$")

        fig.suptitle(f"{self.load_name} Reflection Coefficient Models", fontsize=14)
        return fig


class LNA(SwitchCorrection):
    def __init__(self, load_s11: io.ReceiverReading, resistance=50.009, **kwargs):
        """
        A special case of :class:`SwitchCorrection` for the LNA.
        """
        super().__init__(load_s11=load_s11, resistance=resistance, **kwargs)
        self.load_name = "lna"
        self.repeat_num = self.load_s11.repeat_num

    @classmethod
    def from_path(cls, path, run_num_load=None, run_num_switch=None, **kwargs):
        load_s11 = io.ReceiverReading(direc=path, run_num=run_num_load, fix=False)
        internal_switch = io.SwitchingState(
            os.path.dirname(os.path.normpath(path)), run_num=run_num_switch
        )
        return cls(load_s11, internal_switch=internal_switch, **kwargs)

    @cached_property
    def external(self):
        """
        VNA S11 measurements for the load.
        """
        return VNA(
            self.load_s11.receiverreading,
            f_low=self.freq.freq.min(),
            f_high=self.freq.freq.max(),
        )

    @cached_property
    def switch_corrections(self):
        # Models of standards
        oa, sa, la = rc.agilent_85033E(self.freq.freq, self.resistance, m=1)

        # Correction at switch
        return rc.de_embed(
            oa, sa, la, self.open.s11, self.short.s11, self.match.s11, self.external.s11
        )[0]

    @cached_property
    def s11_correction(self):
        return self.switch_corrections


class LoadSpectrum:
    def __init__(
        self,
        spec_obj: io.Spectrum,
        resistance_obj: io.Resistance,
        switch_correction=None,
        f_low=40,
        f_high=None,
        ignore_times_percent=5,
        rfi_removal="1D2D",
        rfi_kernel_width_time=16,
        rfi_kernel_width_freq=16,
        rfi_threshold=6,
        cache_dir=None,
    ):
        """
        A class representing a measured spectrum from some Load.

        Parameters
        ----------
        switch_correction : :class:`SwitchCorrection`, optional
            A `SwitchCorrection` for this particular load. If not given, will be
            constructed automatically.
        f_low : float, optional
            Minimum frequency to keep.
        f_high : float, optional
            Maximum frequency to keep.
        ignore_times_percent : float, optional
            Must be between 0 and 100. Number of time-samples in a file to reject
            from the start of the file.
        rfi_removal : str, optional, {'1D', '2D', '1D2D'}
            If given, will perform median and mean-filtered xRFI over either the
            2D waterfall, or integrated 1D spectrum. The latter is usually reasonable
            for calibration sources, while the former is good for field data. "1D2D"
            is a hybrid approach in which the variance per-frequency is determined
            from the 2D data, but filtering occurs only over frequency.
        rfi_kernel_width_time : int, optional
            The kernel width for the detrending of data for
            RFI removal in the time dimension (only used if `rfi_removal` is "2D").
        rfi_kernel_width_freq : int, optional
            The kernel width for the detrending of data for
            RFI removal in the frequency dimension.
        rfi_threshold : float, optional
            The threshold (in equivalent standard deviation units) above which to
            flag data as RFI.
        cache_dir : str path, optional
            An alternative directory in which to load/save cached reduced files. By
            default, the same as the path to the .mat files. If you don't have
            write permission there, it may be useful to use an alternative path.
        """
        self.spec_obj = spec_obj
        self.resistance_obj = resistance_obj

        self.load_name = self.spec_obj.load_name
        assert (
            self.spec_obj.load_name == self.resistance_obj.load_name
        ), "spec and resistance load_name must be the same"

        self.spec_files = self.spec_obj.path
        self.resistance_file = self.resistance_obj.path

        self.run_num = self.spec_obj.run_num

        self.cache_dir = cache_dir or os.path.curdir

        self.rfi_kernel_width_time = rfi_kernel_width_time
        self.rfi_kernel_width_freq = rfi_kernel_width_freq
        self.rfi_threshold = rfi_threshold

        assert rfi_removal in [
            "1D",
            "2D",
            "1D2D",
            False,
            None,
        ], "rfi_removal must be either '1D', '2D', '1D2D, or False/None"

        self.rfi_removal = rfi_removal

        self.switch_correction = switch_correction

        self.ignore_times_percent = ignore_times_percent
        self.freq = EdgesFrequencyRange(f_low=f_low, f_high=f_high)

    @classmethod
    def from_load_name(cls, load_name, direc, run_num=None, filetype=None, **kwargs):
        """Instantiate the class using a simple form, passing the load_name and direc"""
        direc = Path(direc)

        spec = io.Spectrum.from_load(
            load=load_name, direc=direc / "Spectra", run_num=run_num, filetype=filetype
        )
        res = io.Resistance.from_load(
            load=load_name,
            direc=direc / "Resistance",
            run_num=run_num,
            filetype=filetype,
        )
        return cls(spec_obj=spec, resistance_obj=res, **kwargs)

    @cached_property
    def averaged_Q(self):
        """
        Ratio of powers, Q = (P_source - P_load)/(P_noise - P_load).
        Average over time.
        """
        # TODO: should also get weights!
        spec = self._ave_and_var_spec[0]["Q"]

        if self.rfi_removal == "1D":
            flags = xrfi.xrfi_medfilt(
                spec, threshold=self.rfi_threshold, Kf=self.rfi_kernel_width_freq
            )
            spec[flags] = np.nan
        return spec

    @property
    def variance_Q(self):
        """Variance of Q across time (see averaged_Q)"""
        return self._ave_and_var_spec[1]["Q"]

    @property
    def averaged_spectrum(self):
        """T* = T_noise * Q  + T_load"""
        return self.averaged_Q * 400 + 300

    @property
    def variance_spectrum(self):
        """Variance of uncalibrated spectrum across time (see averaged_spectrum)"""
        return self.variance_Q * 400 ** 2

    @property
    def ancillary(self):
        return self.spec_obj.data["meta"]

    @property
    def averaged_p0(self):
        return self._ave_and_var_spec[0]["p0"]

    @property
    def averaged_p1(self):
        return self._ave_and_var_spec[0]["p1"]

    @property
    def averaged_p2(self):
        return self._ave_and_var_spec[0]["p2"]

    @property
    def variance_p0(self):
        return self._ave_and_var_spec[1]["p0"]

    @property
    def variance_p1(self):
        return self._ave_and_var_spec[1]["p1"]

    @property
    def variance_p2(self):
        return self._ave_and_var_spec[1]["p2"]

    def _get_integrated_filename(self):
        """Determine the relevant unique filename for the reduced data (averaged over time)
        for this instance"""
        params = (
            self.rfi_threshold,
            self.rfi_kernel_width_time,
            self.rfi_kernel_width_freq,
            self.rfi_removal,
            self.ignore_times_percent,
            self.freq.min,
            self.freq.max,
            self.spec_files,
        )
        hsh = md5(str(params).encode()).hexdigest()

        return os.path.join(self.cache_dir, self.load_name + "_" + hsh + ".h5")

    @cached_property
    def _ave_and_var_spec(self):
        """Get the mean and variance of the spectra"""
        fname = self._get_integrated_filename()
        kinds = ["p0", "p1", "p2", "Q"]
        if os.path.exists(fname):
            logger.info(
                "Reading in previously-created integrated {} spectra...".format(
                    self.load_name
                )
            )
            means = {}
            vars = {}
            with h5py.File(fname, "r") as fl:
                for kind in kinds:
                    means[kind] = fl[kind + "_mean"][...]
                    vars[kind] = fl[kind + "_var"][...]
            return means, vars

        logger.info("Reducing {} spectra...".format(self.load_name))
        spectra = self.get_spectra()

        means = {}
        vars = {}
        for key, spec in spectra.items():
            # Weird thing where there are zeros in the spectra.
            spec[spec == 0] = np.nan

            mean = np.nanmean(spec, axis=1)
            var = np.nanvar(spec, axis=1)

            if self.rfi_removal == "1D2D":
                nsample = np.sum(~np.isnan(spec), axis=1)
                varfilt = xrfi.medfilt(
                    var, kernel_size=2 * self.rfi_kernel_width_freq + 1
                )
                resid = mean - xrfi.medfilt(
                    mean, kernel_size=2 * self.rfi_kernel_width_freq + 1
                )
                flags = np.logical_or(
                    resid > self.rfi_threshold * np.sqrt(varfilt / nsample),
                    var - varfilt
                    > self.rfi_threshold * np.sqrt(2 * varfilt ** 2 / (nsample - 1)),
                )

                mean[flags] = np.nan
                var[flags] = np.nan

            means[key] = mean
            vars[key] = var

        if not os.path.exists(self.cache_dir):
            os.mkdir(self.cache_dir)

        with h5py.File(fname, "w") as fl:
            logger.info("Saving reduced spectra to cache at {}".format(fname))
            for kind in kinds:
                fl[kind + "_mean"] = means[kind]
                fl[kind + "_var"] = vars[kind]

        return means, vars

    def get_spectra(self):
        spec = self._read_spectrum()

        if self.rfi_removal == "2D":
            for key, val in spec.items():
                # Need to set nans and zeros to inf so that median/mean detrending can work.
                val[np.isnan(val)] = np.inf

                if key != "Q":
                    val[val == 0] = np.inf

                flags = xrfi.xrfi_medfilt(
                    val,
                    threshold=self.rfi_threshold,
                    Kt=self.rfi_kernel_width_time,
                    Kf=self.rfi_kernel_width_freq,
                )
                val[flags] = np.nan
                spec[key] = val
        return spec

    def _read_spectrum(self):
        """
        Read the contents of the spectrum files into memory, removing a starting
        percentage of times, and masking out certain frequencies.

        Returns
        -------
        dict : a dictionary of the contents of the file. Usually p0, p1, p2 (un-normalised
               powers of source, load, and load+noise respectively), and ant_temp (the
               uncalibrated, but normalised antenna temperature).
        """

        data = self.spec_obj.data
        if not isinstance(data, list):
            data = [data]

        n_times = 0
        for d in data:
            n_times += len(d["time_ancillary"]["times"])

        out = {
            "p0": np.empty((len(self.freq.freq), n_times)),
            "p1": np.empty((len(self.freq.freq), n_times)),
            "p2": np.empty((len(self.freq.freq), n_times)),
            "Q": np.empty((len(self.freq.freq), n_times)),
        }

        index_start_spectra = int((self.ignore_times_percent / 100) * n_times)
        for key, val in out.items():
            nn = 0
            for d in data:
                n = len(d["time_ancillary"]["times"])
                val[:, nn : (nn + n)] = d["spectra"][key][self.freq.mask]
                nn += n

            out[key] = val[:, index_start_spectra:]

        return out

    @cached_property
    def thermistor(self):
        return self.resistance_obj.read()[0]

    @cached_property
    def thermistor_temp(self):
        """
        Read a resistance file and return the associated thermistor temperature in K.
        """
        temp_spectrum = rcf.temperature_thermistor(self.thermistor["load_resistance"])
        return temp_spectrum[
            int((self.ignore_times_percent / 100) * len(temp_spectrum)) :
        ]

    @cached_property
    def temp_ave(self):
        """Average thermistor temperature (over time and frequency)"""
        return np.mean(self.thermistor_temp)

    def write(self, path=None):
        """
        Write a HDF5 file containing the contents of the LoadSpectrum.

        Parameters
        ----------
        path : str
            Directory into which to save the file, or full path to file.
            If a directory, filename will be <load_name>_averaged_spectrum.h5.
            Default is current directory.
        """
        direc = path or os.path.curdir

        # Allow to pass in a directory name *or* full path.
        if os.path.isdir(path):
            path = os.path.join(direc, self.load_name + "_averaged_spectrum.h5")

        with h5py.File(path) as fl:
            fl["attrs"]["load_name"] = self.load_name
            fl["freq"] = self.freq.freq
            fl["averaged_raw_spectrum"] = self.averaged_spectrum
            fl["temperature"] = self.thermistor_temp

    def plot(
        self, thermistor=False, fig=None, ax=None, xlabel=True, ylabel=True, **kwargs
    ):
        """
        Make a plot of the averaged uncalibrated spectrum associated with this load.

        Parameters
        ----------
        thermistor : bool, optional
            Whether to plot the thermistor temperature on the same axis.
        fig : Figure, optional
            Optionally, pass a matplotlib figure handle which will be used to plot.
        ax : Axis, optional
            Optional, pass a matplotlib Axis handle which will be added to.
        xlabel : bool, optional
            Whether to make an x-axis label.
        ylabel : bool, optional
            Whether to plot the y-axis label
        kwargs :
            All other arguments are passed to `plt.subplots()`.
        """
        if fig is None:
            fig, ax = plt.subplots(
                1, 1, facecolor=kwargs.pop("facecolor", "white"), **kwargs
            )

        if thermistor:
            ax.plot(self.freq.freq, self.thermistor_temp)
            if ylabel:
                ax.set_ylabel("Temperature [K]")
        else:
            ax.plot(self.freq.freq, self.averaged_spectrum)
            if ylabel:
                ax.set_ylabel("$T^*$ [K]")

        ax.grid(True)
        if xlabel:
            ax.set_xlabel("Frequency [MHz]")


class HotLoadCorrection:
    """
    Class representing measurements required to define the HotLoad temperature,
    from Monsalve et al. (2017), Eq. 8+9.
    """

    _kinds = {"s11": 0, "s12": 1, "s22": 2}

    def __init__(self, path, f_low=None, f_high=None):
        self.path = path
        data = np.genfromtxt(
            os.path.join(path, "semi_rigid_s_parameters_WITH_HEADER.txt")
        )

        f = data[:, 0]
        self.freq = FrequencyRange(f, f_low, f_high)
        self.data = data[self.freq.mask, 1::2] + 1j * data[self.freq.mask, 2::2]

    def _get_model_part(self, kind, mag=True):
        """
        Compute an evaluated S11 model, having fit to the data.

        Parameters
        ----------
        mag : bool, optional
            Whether to return the magnitude (otherwise, the angle)

        Returns
        -------
        array_like : The model S-parameter
        """
        d = self.data[:, self._kinds[kind]]
        d = np.abs(d) if mag else np.unwrap(np.angle(d))
        mag = mdl.ModelFit("polynomial", self.freq.freq_recentred, d, n_terms=21)

        def out(f):
            ff = self.freq.normalize(f)
            return mag.evaluate(ff)

        return out

    def _get_model_kind(self, kind):
        mag = self._get_model_part(kind)
        ang = self._get_model_part(kind, False)

        def out(f):
            a = ang(f)
            return mag(f) * (np.cos(a) + 1j * np.sin(a))

        return out

    @cached_property
    def s11_model(self):
        return self._get_model_kind("s11")

    @cached_property
    def s12_model(self):
        return self._get_model_kind("s12")

    @cached_property
    def s22_model(self):
        return self._get_model_kind("s22")

    def power_gain(self, freq, hot_load_s11: SwitchCorrection):
        assert isinstance(
            hot_load_s11, SwitchCorrection
        ), "hot_load_s11 must be a switch correction"
        assert (
            hot_load_s11.load_name == "hot_load"
        ), "hot_load_s11 must be a hot_load s11"

        return self.get_power_gain(
            {
                "s11": self.s11_model(freq),
                "s12s21": self.s12_model(freq),
                "s22": self.s22_model(freq),
            },
            hot_load_s11.s11_model(freq),
        )

    @staticmethod
    def get_power_gain(semi_rigid_sparams, hot_load_s11):
        """Define Eq. 9 from M17"""
        rht = rc.gamma_de_embed(
            semi_rigid_sparams["s11"],
            semi_rigid_sparams["s12s21"],
            semi_rigid_sparams["s22"],
            hot_load_s11,
        )

        return (
            np.abs(semi_rigid_sparams["s12s21"])
            * (1 - np.abs(rht) ** 2)
            / (
                (np.abs(1 - semi_rigid_sparams["s11"] * rht)) ** 2
                * (1 - np.abs(hot_load_s11) ** 2)
            )
        )


class Load:
    """Wrapper class containing all relevant information for a given load."""

    def __init__(
        self,
        spectrum: LoadSpectrum,
        reflections: SwitchCorrection,
        hot_load_correction: [HotLoadCorrection, None] = None,
        ambient: [LoadSpectrum, None] = None,
    ):
        assert isinstance(spectrum, LoadSpectrum), "spectrum must be a LoadSpectrum"
        assert isinstance(
            reflections, SwitchCorrection
        ), "spectrum must be a SwitchCorrection"
        assert spectrum.load_name == reflections.load_name

        self.spectrum = spectrum
        self.reflections = reflections
        self.load_name = spectrum.load_name

        if self.load_name == "hot_load":
            self._correction = hot_load_correction
            self._ambient = ambient

    @classmethod
    def from_path(
        cls,
        spec_path: str,
        reflection_path: str,
        load_name: str,
        run_num_spec: [int, None] = None,
        filetype: [str, None] = None,
        run_num_load: [int, None] = None,
        f_low: [float, None] = None,
        f_high: [float, None] = None,
        run_num_switch: [int, None] = None,
        reflection_kwargs: [dict, None] = None,
        spec_kwargs: [dict, None] = None,
        repeat_num: [int, None] = None,
    ):
        if not spec_kwargs:
            spec_kwargs = {}
        if not reflection_kwargs:
            reflection_kwargs = {}

        spec = LoadSpectrum.from_load_name(
            load_name,
            spec_path,
            run_num=run_num_spec,
            filetype=filetype,
            f_low=f_low,
            f_high=f_high,
            **spec_kwargs,
        )

        refl = SwitchCorrection.from_path(
            load_name,
            reflection_path,
            run_num_load=run_num_load,
            run_num_switch=run_num_switch,
            f_low=f_low,
            f_high=f_high,
            repeat_num=repeat_num,
            **reflection_kwargs,
        )

        return cls(spec, refl)

    @property
    def s11_model(self):
        return self.reflections.s11_model

    @cached_property
    def temp_ave(self):
        if self.load_name != "hot_load":
            return self.spectrum.temp_ave
        else:
            G = self._correction.power_gain(self.freq.freq, self.reflections)

            # temperature
            return G * self.spectrum.temp_ave + (1 - G) * self._ambient.temp_ave

    @property
    def averaged_Q(self):
        return self.spectrum.averaged_Q

    @property
    def averaged_spectrum(self):
        return self.spectrum.averaged_spectrum

    @property
    def freq(self):
        return self.spectrum.freq


class CalibrationObservation:
    _sources = ("ambient", "hot_load", "open", "short")

    def __init__(
        self,
        path: [str, Path],
        semi_rigid_path: [None, str, Path] = None,
        ambient_temp: int = 25,
        f_low: [None, float] = 40,
        f_high: [None, float] = None,
        run_num: [None, int, dict] = None,
        repeat_num: [None, int, dict] = None,
        resistance_f: float = 50.009,
        cterms: int = 5,
        wterms: int = 7,
        load_kwargs: [None, dict] = None,
        s11_kwargs: [None, dict] = None,
        load_spectra: [None, dict] = None,
        load_s11s: [None, dict] = None,
<<<<<<< HEAD
        compile_from_def: bool = True,
=======
        compile_from_def=True,
        include_previous=True,
>>>>>>> 87bf8565
    ):
        """
        A composite object representing a full Calibration Observation.

        This includes spectra of all calibrators, and methods to find the calibration
        parameters. It strictly follows Monsalve et al. (2017) in its formalism.
        While by default the class uses the calibrator sources ("ambient", "hot_load",
        "open", "short"), it can be modified to take other sources by setting
        ``CalibrationObservation._sources`` to a new tuple of strings.

        Parameters
        ----------
        path : str or Path
            Path to the directory containing all relevant measurements. It is assumed
            that in this directory is an `S11`, `Resistance` and `Spectra` directory.
        f_low : float, optional
            Minimum frequency to keep for all loads (and their S11's). If for some
            reason different frequency bounds are desired per-load, one can pass in
            full load objects through ``load_spectra``.
        f_high : float, optional
            Maximum frequency to keep for all loads (and their S11's). If for some
            reason different frequency bounds are desired per-load, one can pass in
            full load objects through ``load_spectra``.
        run_num : int or dict, optional
            Which run number to use for the calibrators. Default is to use the last run
            for each. Passing an int will attempt to use that run for each source. Pass
            a dict mapping sources to numbers to use different combinations.
        repeat_num : int or dict, optional
            Which repeat number to use for the calibrators. Default is to use the last repeat
            for each. Passing an int will attempt to use that repeat for each source. Pass
            a dict mapping sources to numbers to use different combinations.
        resistance_f : float, optional
            Female resistance (Ohms). Used for the LNA S11.
        cterms : int, optional
            The number of terms to use for the polynomial fits to the calibration
            functions.
        wterms : int, optional
            The number of terms to use for the polynomial fits to the noise-wave
            calibration functions.
        load_kwargs : dict, optional
            Keyword arguments used to instantiate the calibrator :class:`LoadSpectrum`
            objects. See its documentation for relevant parameters. Parameters specified
            here are used for _all_ calibrator sources.
        s11_kwargs : dict, optional
            Keyword arguments used to instantiate the calibrator :class:`SwitchCorrection`
            objects. See its documentation for relevant parameters. Parameters specified
            here are used for _all_ calibrator sources.
        load_spectra : dict, optional
            A dictionary mapping load names of calibration sources (eg. ambient, short)
            to either :class:`LoadSpectrum` instances or dictionaries of keywords to
            instantiate those objects. Useful for individually specifying
            properties of each load separately. Values in these dictionaries (if supplied)
            over-ride those given in ``load_kwargs`` (but values in ``load_kwargs`` are
            still used if not over-ridden).
        load_s11s : dict, optional
            A dictionary mapping load names of calibration sources (eg. ambient, short)
            to :class:`SwitchCorrection` instances or dictionaries of keywords to
            instantiate those objects. Useful for individually specifying
            properties of each load separately. Values in these dictionaries (if supplied)
            over-ride those given in ``s11_kwargs`` (but values in ``s11_kwargs`` are
            still used if not over-ridden).
        compile_from_def : bool, optional
            Whether to attempt compiling a virtual observation from a ``definition.yaml``
            inside the observation directory. This is the default behaviour, but can
            be turned off to enforce that the current directory should be used directly.

        Examples
        --------
        This will setup an observation with all default options applied:

        >>> path = '/data5/edges/data/CalibrationObservations/Receiver01_2019_11_26_040_to_200MHz'
        >>> calobs = CalibrationObservation(path)

        To specify some options for constructing the various calibrator load spectra:

        >>> calobs = CalibrationObservation(path, load_kwargs={"cache_dir":".", "ignore_times_percent": 50})

        But if we typically wanted 50% of times ignored, but in one special case we'd like 80%:

        >>> calobs = CalibrationObservation(path, load_kwargs={"cache_dir":".", "ignore_times_percent": 50},
        >>>                                 load_spectra={"short": {"ignore_times_percent": 80}})

        """
        load_spectra = load_spectra or {}
        load_s11s = load_s11s or {}
        load_kwargs = load_kwargs or {}
        s11_kwargs = s11_kwargs or {}
        assert all(name in self._sources for name in load_spectra)
        assert all(name in self._sources for name in load_s11s)

        self.io = io.CalibrationObservation(
            path,
            ambient_temp=ambient_temp,
            run_num=run_num,
            repeat_num=repeat_num,
            fix=False,
            compile_from_def=compile_from_def,
<<<<<<< HEAD
=======
            include_previous=include_previous,
>>>>>>> 87bf8565
        )
        self.compiled_from_def = compile_from_def
        self.previous_included = include_previous

        self.path = Path(self.io.path)

        hot_load_correction = HotLoadCorrection(
            semi_rigid_path
            or os.path.join(
                io.utils.get_parent_dir(self.path, 2), "SemiRigidCableMeasurements"
            ),
            f_low,
            f_high,
        )

        self._loads = {}
        for source in self._sources:
            load = load_spectra.get(source, {})

            if isinstance(load, dict):
                load = LoadSpectrum(
                    spec_obj=getattr(self.io.spectra, source),
                    resistance_obj=getattr(self.io.resistance, source),
                    f_low=f_low,
                    f_high=f_high,
                    **{**load_kwargs, **load},
                )

            # Ensure that we finally have a LoadSpectrum
            if not isinstance(load, LoadSpectrum):
                raise ValueError(
                    "load_spectra must be a dict of LoadSpectrum or dicts."
                )

            refl = load_s11s.get(source, {})

            if isinstance(refl, dict):
                refl = SwitchCorrection(
                    getattr(self.io.s11, source),
                    self.io.s11.switching_state,
                    f_low=f_low,
                    f_high=f_high,
                    **{**s11_kwargs, **refl},
                )

            if source == "hot_load":
                self._loads[source] = Load(
                    load,
                    refl,
                    hot_load_correction=hot_load_correction,
                    ambient=self._loads["ambient"].spectrum,
                )
            else:
                self._loads[source] = Load(load, refl)

        for name, load in self._loads.items():
            setattr(self, name, load)

        self.lna = LNA(
            self.io.s11.receiver_reading,
            internal_switch=self.io.s11.switching_state,
            f_low=f_low,
            f_high=f_high,
            resistance=resistance_f,
        )

        # We must use the most restricted frequency range available from all available
        # sources as well as the LNA.
        fmin = max(
            sum(
                (
                    [load.spectrum.freq.min, load.reflections.freq.min]
                    for load in self._loads.values()
                ),
                [],
            )
            + [self.lna.freq.min]
        )

        fmax = min(
            sum(
                (
                    [load.spectrum.freq.max, load.reflections.freq.max]
                    for load in self._loads.values()
                ),
                [],
            )
            + [self.lna.freq.max]
        )

        if fmax <= fmin:
            raise ValueError(
                "The inputs loads and S11s have non-overlapping frequency ranges!"
            )

        self.freq = EdgesFrequencyRange(f_low=fmin, f_high=fmax)

        self.cterms = cterms
        self.wterms = wterms

    def new_load(
        self,
        load_name,
        run_num_spec=None,
        run_num_load=None,
        reflection_kwargs=None,
        spec_kwargs=None,
    ):
        """Create a new load with the given load name, from files inside the current observation"""
        if reflection_kwargs is None:
            reflection_kwargs = {}
        if spec_kwargs is None:
            spec_kwargs = {}

        # Fill up kwargs with keywords from this instance
        if "resistance" not in reflection_kwargs:
            reflection_kwargs["resistance"] = self.open.reflections.resistance
        for key in [
            "ignore_times_percent",
            "rfi_removal",
            "rfi_kernel_width_freq",
            "rfi_kernel_width_time",
            "rfi_threshold",
            "cache_dir",
        ]:
            if key not in spec_kwargs:
                spec_kwargs[key] = getattr(self.open.spectrum, key)

        return Load.from_path(
            spec_path=self.io.path,
            load_name=load_name,
            reflection_path=self.io.s11.path,
            f_low=self.freq.min,
            f_high=self.freq.max,
            run_num_switch=self.io.s11.switching_state.run_num,
            run_num_load=run_num_load,
            run_num_spec=run_num_spec,
            repeat_num=self.io.s11.switching_state.repeat_num,
            reflection_kwargs=reflection_kwargs,
            spec_kwargs=spec_kwargs,
        )

    def plot_raw_spectra(self, fig=None, ax=None):
        """
        Plot raw uncalibrated spectra for all calibrator sources.
        """
        if fig is None and ax is None:
            fig, ax = plt.subplots(
                len(self._sources), 1, sharex=True, gridspec_kw={"hspace": 0.05}
            )

        for i, (name, load) in enumerate(self._loads.items()):
            load.spectrum.plot(
                fig=fig, ax=ax[i], xlabel=(i == (len(self._sources) - 1))
            )
            ax[i].set_title(name)

        return fig

    def plot_s11_models(self):
        """
        Plot residuals of S11 models for all sources

        Returns
        -------
        dict:
            Each entry has a key of the source name, and the value is a matplotlib figure.
        """
        out = {
            name: source.reflections.plot_residuals()
            for name, source in self._loads.items()
        }
        out.update({"lna": self.lna.plot_residuals()})
        return out

    @cached_property
    def s11_correction_models(self):
        """Dictionary of S11 correction models, one for each source"""
        return {
            name: source.s11_model(self.freq.freq)
            for name, source in self._loads.items()
        }

    @cached_property
    def _calibration_coefficients(self):
        """
        The calibration polynomials, C1, C2, Tunc, Tcos, Tsin, evaluated at `freq.freq`.
        """
        scale, off, Tu, TC, TS = rcf.get_calibration_quantities_iterative(
            self.freq.freq_recentred,
            T_raw={k: source.averaged_spectrum for k, source in self._loads.items()},
            gamma_rec=self.lna.s11_model(self.freq.freq),
            gamma_ant=self.s11_correction_models,
            T_ant={k: source.temp_ave for k, source in self._loads.items()},
            cterms=self.cterms,
            wterms=self.wterms,
        )
        return scale, off, Tu, TC, TS

    @cached_property
    def C1_poly(self):
        """`np.poly1d` object describing the Scaling calibration coefficient C1.

        The polynomial is defined to act on normalized frequencies such that `freq.min`
        and `freq.max` map to -1 and 1 respectively. Use :func:`~C1` as a direct function
        on frequency.
        """
        return self._calibration_coefficients[0]

    @cached_property
    def C2_poly(self):
        """`np.poly1d` object describing the offset calibration coefficient C2.

        The polynomial is defined to act on normalized frequencies such that `freq.min`
        and `freq.max` map to -1 and 1 respectively. Use :func:`~C2` as a direct function
        on frequency.
        """
        return self._calibration_coefficients[1]

    @cached_property
    def Tunc_poly(self):
        """`np.poly1d` object describing the uncorrelated noise-wave parameter, Tunc.

        The polynomial is defined to act on normalized frequencies such that `freq.min`
        and `freq.max` map to -1 and 1 respectively. Use :func:`~Tunc` as a direct function
        on frequency.
        """
        return self._calibration_coefficients[2]

    @cached_property
    def Tcos_poly(self):
        """`np.poly1d` object describing the cosine noise-wave parameter, Tcos.

        The polynomial is defined to act on normalized frequencies such that `freq.min`
        and `freq.max` map to -1 and 1 respectively. Use :func:`~Tcos` as a direct function
        on frequency.
        """
        return self._calibration_coefficients[3]

    @cached_property
    def Tsin_poly(self):
        """`np.poly1d` object describing the sine noise-wave parameter, Tsin.

        The polynomial is defined to act on normalized frequencies such that `freq.min`
        and `freq.max` map to -1 and 1 respectively. Use :func:`~Tsin` as a direct function
        on frequency.
        """
        return self._calibration_coefficients[4]

    def C1(self, f=None):
        """
        Scaling calibration parameter.
        """
        fnorm = self.freq.freq_recentred if f is None else self.freq.normalize(f)
        return self.C1_poly(fnorm)

    def C2(self, f=None):
        """
        Offset calibration parameter.
        """
        fnorm = self.freq.freq_recentred if f is None else self.freq.normalize(f)
        return self.C2_poly(fnorm)

    def Tunc(self, f=None):
        """
        Uncorrelated noise-wave parameter
        """
        fnorm = self.freq.freq_recentred if f is None else self.freq.normalize(f)
        return self.Tunc_poly(fnorm)

    def Tcos(self, f=None):
        """
        Cosine noise-wave parameter
        """
        fnorm = self.freq.freq_recentred if f is None else self.freq.normalize(f)
        return self.Tcos_poly(fnorm)

    def Tsin(self, f=None):
        """
        Sine noise-wave parameter
        """
        fnorm = self.freq.freq_recentred if f is None else self.freq.normalize(f)
        return self.Tsin_poly(fnorm)

    def get_linear_coefficients(self, load: [Load, str]):
        """
        Calibration coefficients a,b such that T = aT* + b (derived from Eq. 7)
        """
        load = self._load_str_to_load(load)
        return rcf.get_linear_coefficients(
            load.s11_model(self.freq.freq),
            self.lna.s11_model(self.freq.freq),
            self.C1(self.freq.freq),
            self.C2(self.freq.freq),
            self.Tunc(self.freq.freq),
            self.Tcos(self.freq.freq),
            self.Tsin(self.freq.freq),
            T_load=300,
        )

    def calibrate(self, load: [Load, str]):
        """
        Calibrate the temperature of a given load.

        Parameters
        ----------
        load : :class:`LoadSpectrum` instance
            The load to calibrate.

        Returns
        -------
        array : calibrated antenna temperature in K, len(f).
        """
        load = self._load_str_to_load(load)
        a, b = self.get_linear_coefficients(load)
        return a * load.averaged_spectrum + b

    def _load_str_to_load(self, load: [Load, str]):
        if type(load) == str:
            try:
                load = self._loads[load]
            except AttributeError:
                raise AttributeError(
                    "load must be a Load object or a string (one of {ambient,hot_load,open,short}"
                )
        else:
            assert isinstance(
                load, Load
            ), "load must be a Load instance, got the {} {}".format(load, type(Load))
        return load

    def decalibrate(self, temp: np.ndarray, load: [Load, str], freq: np.ndarray = None):
        """
        Decalibrate a temperature spectrum, yielding uncalibrated T*.

        Parameters
        ----------
        temp : array_like
            A temperature spectrum, with the same length as `freq.freq`.

        Returns
        -------
        array_like : T*, the normalised uncalibrated temperature.
        """
        if freq is None:
            freq = self.freq.freq

        if freq.min() < self.freq.freq.min():
            warnings.warn(
                "The minimum frequency is outside the calibrated range ({} - {} MHz)".format(
                    self.freq.freq.min(), self.freq.freq.max()
                )
            )

        if freq.min() > self.freq.freq.max():
            warnings.warn(
                "The maximum frequency is outside the calibrated range ({} - {} MHz)".format(
                    self.freq.freq.min(), self.freq.freq.max()
                )
            )

        a, b = self.get_linear_coefficients(load)
        return (temp - b) / a

    def plot_calibrated_temp(
        self,
        load: [Load, str],
        bins: int = 2,
        fig=None,
        ax=None,
        xlabel=True,
        ylabel=True,
    ):
        """
        Make a plot of calibrated temperature for a given source.

        Parameters
        ----------
        load : :class:`~LoadSpectrum` instance
            Source to plot.
        bins : int, optional
            Number of bins to smooth over (std of Gaussian kernel)
        fig : Figure, optional
            Optionally provide a matplotlib figure to add to.
        ax : Axis, optional
            Optionally provide a matplotlib Axis to add to.
        xlabel : bool, optional
            Whether to write the x-axis label
        ylabel : bool, optional
            Whether to write the y-axis label

        Returns
        -------
        fig :
            The matplotlib figure that was created.
        """
        load = self._load_str_to_load(load)

        if fig is None and ax is None:
            fig, ax = plt.subplots(1, 1, facecolor="w")

        # binning
        temp_calibrated = self.calibrate(load)

        if bins > 0:
            freq_ave_cal = convolve(
                temp_calibrated, Gaussian1DKernel(stddev=bins), boundary="extend"
            )
        else:
            freq_ave_cal = temp_calibrated

        rms = np.sqrt(np.mean((freq_ave_cal - np.mean(freq_ave_cal)) ** 2))

        ax.plot(
            self.freq.freq,
            freq_ave_cal,
            label=f"Calibrated {load.spectrum.load_name} [RMS = {rms:.3f}]",
        )

        if load.load_name != "hot_load":
            ax.axhline(load.temp_ave, color="C2", label="Average thermistor temp")
        else:
            ax.plot(
                self.freq.freq,
                load.temp_ave,
                color="C2",
                label="Average thermistor temp",
            )

        ax.set_ylim([np.min(freq_ave_cal), np.max(freq_ave_cal)])
        if xlabel:
            ax.set_xlabel("Frequency [MHz]")

        if ylabel:
            ax.set_ylabel("Temperature [K]")

        plt.ticklabel_format(useOffset=False)
        ax.grid()
        ax.legend()

        return plt.gcf()

    def get_load_residuals(self):
        """Get residuals of the calibrated temperature for a each load."""
        out = {}
        for source in self._sources:
            load = self._load_str_to_load(source)
            cal = self.calibrate(load)
            true = load.temp_ave
            out[source] = cal - true
        return out

    def get_rms(self, smooth: int = 4):
        """Return a dict of RMS values for each source."""
        resids = self.get_load_residuals()
        out = {}
        for name, res in resids.items():
            if smooth > 1:
                res = convolve(res, Gaussian1DKernel(stddev=smooth), boundary="extend")
            out[name] = np.sqrt(np.nanmean(res ** 2))
        return out

    def plot_calibrated_temps(self, bins=64):
        """
        Plot all calibrated temperatures in a single figure.

        Parameters
        ----------
        bins : int, optional
            Number of bins in the smoothed spectrum

        Returns
        -------
        fig :
            Matplotlib figure that was created.
        """
        fig, ax = plt.subplots(
            len(self._sources),
            1,
            sharex=True,
            gridspec_kw={"hspace": 0.05},
            figsize=(10, 12),
        )

        for i, source in enumerate(self._sources):
            self.plot_calibrated_temp(
                source,
                bins=bins,
                fig=fig,
                ax=ax[i],
                xlabel=i == (len(self._sources) - 1),
            )

        fig.suptitle("Calibrated Temperatures for Calibration Sources", fontsize=15)
        return fig

    def write_coefficients(self, path: [str, None] = None):
        """
        Save a text file with the derived calibration co-efficients.

        Parameters
        ----------
        path : str
            Directory in which to write the file. The filename starts with `All_cal-params`
            and includes parameters of the class in the filename. By default, current
            directory.
        """
        path = path or os.path.curdir

        if os.path.isdir(path):
            path = os.path.join(
                path,
                "calibration_parameters_fmin{}_fmax{}_C{}_W{}.txt".format(
                    self.freq.freq.min(), self.freq.freq.max(), self.cterms, self.wterms
                ),
            )

        np.savetxt(
            path,
            [
                self.freq.freq,
                self.C1(),
                self.C1(),
                self.Tunc(),
                self.Tcos(),
                self.Tsin(),
            ],
        )

    def plot_coefficients(self, fig=None, ax=None):
        """
        Make a plot of the calibration models, C1, C2, Tunc, Tcos and Tsin.

        Parameters
        ----------
        fig : Figure, optional
            Optionally pass a matplotlib figure to add to.
        ax : Axis, optional
            Optionally pass a matplotlib axis to pass to. Must have 5 axes.
        """
        if fig is None or ax is None:
            fig, ax = plt.subplots(
                5, 1, facecolor="w", gridspec_kw={"hspace": 0.05}, figsize=(10, 9)
            )

        labels = [
            "Scale ($C_1$)",
            "Offset ($C_2$) [K]",
            r"$T_{\rm unc}$ [K]",
            r"$T_{\rm cos}$ [K]",
            r"$T_{\rm sin}$ [K]",
        ]
        for i, (kind, label) in enumerate(
            zip(["C1", "C2", "Tunc", "Tcos", "Tsin"], labels)
        ):
            ax[i].plot(self.freq.freq, getattr(self, kind)())
            ax[i].set_ylabel(label, fontsize=13)
            ax[i].grid()
            plt.ticklabel_format(useOffset=False)

            if i == 4:
                ax[i].set_xlabel("Frequency [MHz]", fontsize=13)

        fig.suptitle("Calibration Parameters", fontsize=15)
        return fig

    def invalidate_cache(self):
        """Invalidate all cached attributes so they must be recalculated."""
        if not hasattr(self, "_cached_"):
            return

        for cache in self._cached_:
            del self.__dict__[cache]

    def update(self, **kwargs):
        """Update the class in-place, invalidating the cache as well."""
        self.invalidate_cache()
        for k, v in kwargs.items():
            setattr(self, k, v)

    def write(self, filename: [str, Path]):
        """
        Write all information required to calibrate a new spectrum to file.

        Parameters
        ----------
        filename : path
            the filename to write to.
        """

        with h5py.File(filename, "w") as fl:
            # Write attributes
            fl.attrs["path"] = str(self.path)
            fl.attrs["cterms"] = self.cterms
            fl.attrs["wterms"] = self.wterms
            fl.attrs["switch_path"] = str(self.lna.internal_switch.path)
            fl.attrs["switch_run_num"] = self.lna.internal_switch.run_num

            fl["C1"] = self.C1_poly.coefficients
            fl["C2"] = self.C2_poly.coefficients
            fl["Tunc"] = self.Tunc_poly.coefficients
            fl["Tcos"] = self.Tcos_poly.coefficients
            fl["Tsin"] = self.Tsin_poly.coefficients
            fl["frequencies"] = self.freq.freq
            fl["lna_s11_real"] = self.lna.s11_model(self.freq.freq).real
            fl["lna_s11_imag"] = self.lna.s11_model(self.freq.freq).imag


class Calibration:
    def __init__(self, filename):
        self.calfile = filename

        with h5py.File(filename, "r") as fl:
            self.calobs_path = fl.attrs["path"]
            self.cterms = fl.attrs["cterms"]
            self.wterms = fl.attrs["wterms"]

            self.C1_poly = np.poly1d(fl["C1"][...])
            self.C2_poly = np.poly1d(fl["C2"][...])
            self.Tcos_poly = np.poly1d(fl["Tcos"][...])
            self.Tsin_poly = np.poly1d(fl["Tsin"][...])
            self.Tunc_poly = np.poly1d(fl["Tunc"][...])

            self.freq = FrequencyRange(fl["frequencies"][...])
            self._lna_s11_rl = Spline(self.freq.freq, fl["lna_s11_real"][...])
            self._lna_s11_im = Spline(self.freq.freq, fl["lna_s11_imag"][...])

            self.internal_switch = io.SwitchingState(
                fl.attrs["switch_path"], run_num=fl.attrs["switch_run_num"]
            )

    def lna_s11(self, freq):
        return self._lna_s11_rl(freq) + 1j * self._lna_s11_im(freq)

    def C1(self, freq):
        return self.C1_poly(self.freq.normalize(freq))

    def C2(self, freq):
        return self.C2_poly(self.freq.normalize(freq))

    def Tcos(self, freq):
        return self.Tcos_poly(self.freq.normalize(freq))

    def Tsin(self, freq):
        return self.C1_poly(self.freq.normalize(freq))

    def Tunc(self, freq):
        return self.C1_poly(self.freq.normalize(freq))

    def _linear_coefficients(self, freq, ant_s11):
        return rcf.get_linear_coefficients(
            ant_s11,
            self.lna_s11(freq),
            self.C1(freq),
            self.C2(freq),
            self.Tunc(freq),
            self.Tcos(freq),
            self.Tsin(freq),
            300,
        )

    def calibrate_temp(self, freq, temp, ant_s11):
        a, b = self._linear_coefficients(freq, ant_s11)
        return temp * a + b

    def decalibrate_temp(self, freq, temp, ant_s11):
        a, b = self._linear_coefficients(freq, ant_s11)
        return (temp - b) / a

    def calibrate_Q(self, freq, Q, ant_s11):
        uncal_temp = 400 * Q + 300
        return self.calibrate_temp(freq, uncal_temp, ant_s11)


def perform_term_sweep(
    calobs: CalibrationObservation,
    delta_rms_thresh: float = 0,
    max_cterms: int = 15,
    max_wterms: int = 15,
    explore_run_nums: bool = False,
    explore_repeat_nums: bool = False,
    direc=".",
    verbose=False,
) -> CalibrationObservation:
    """For a given calibration definition, perform a sweep over number of terms.

    There are options to save _every_ calibration solution, or just the "best" one.

    Parameters
    ----------
    calobs: class:`CalibrationObservation` instance
        The definition calibration class. The `cterms` and `wterms` in this instance
        should define the *lowest* values of the parameters to sweep over.
    delta_rms_thresh : float
        The threshold in change in RMS between one set of parameters and the next that
        will define where to cut off. If zero, will run all sets of parameters up to
        the maximum terms specified.
    max_cterms : int, optional
        The maximum number of cterms to trial.
    max_wterms : int, optional
        The maximum number of wterms to trial.
    explore_run_nums : bool, optional
        Whether to iterate over S11 run numbers to find the best residuals.
    explore_repeat_nums : bool, optional
        Whether to iterate over S11 repeat numbers to find the best residuals.
    direc : str, optional
        Directory to write resultant :class:`Calibration` file to.
    verbose : bool, optional
        Whether to write out the RMS values derived throughout the sweep.

    Notes
    -----
    When exploring run/repeat nums, run nums are kept constant within a load (i.e. the
    match/short/open etc. all have either run_num=1 or run_num=2 for the same load.
    This is physically motivated.
    """

    cterms = range(calobs.cterms, max_cterms)
    wterms = range(calobs.wterms, max_wterms)

    rms = np.zeros((len(cterms), len(wterms)))
    winner = np.zeros(len(cterms), dtype=int)

    s11_keys = ["switching_state", "receiver_reading"] + list(io.LOAD_ALIASES.keys())
    if explore_run_nums:
        # Note that we don't explore run_nums for spectra/resistance, because it's rare
        # to have those, and they'll only exist if one got completely botched (and that
        # should be set by the user).
        run_num = {
            k: range(1, getattr(calobs.io.s11, k).max_run_num + 1) for k in s11_keys
        }
    else:
        run_num = {k: [getattr(calobs.io.s11, k).run_num] for k in s11_keys}
    if explore_repeat_nums:
        rep_num = {
            "switching_state": range(
                1, calobs.io.s11.get_highest_rep_num("SwitchingState") + 1
            ),
            "receiver_reading": range(
                1, calobs.io.s11.get_highest_rep_num("ReceiverReading") + 1
            ),
        }
    else:
        rep_num = {
            "switching_state": [calobs.io.s11.switching_state.repeat_num],
            "receiver_reading": [calobs.io.s11.receiver_reading.repeat_num],
        }

    for rep_key, rep_nums in rep_num.items():
        for this_rep_num in rep_nums:
            for run_key, run_nums in run_num.items():
                for this_run_num in run_nums:
                    tmp_run_num = copy(calobs.io.run_num)
                    tmp_run_num["S11"].update({run_key: this_run_num})

                    # Change the base io.CalObs because it will change with rep/run.
                    calobs.io = io.CalibrationObservation(
                        path=calobs.io.path.parent,
                        ambient_temp=calobs.io.ambient_temp,
                        run_num=tmp_run_num,
                        repeat_num={
                            "switching_state": this_rep_num
                            if rep_key == "switching_state"
                            else calobs.io.s11.switching_state.repeat_num,
                            "receiver_reading": this_rep_num
                            if rep_key == "receiver_reading"
                            else calobs.io.s11.receiver_reading.repeat_num,
                        },
                        fix=False,
                        compile_from_def=calobs.compiled_from_def,
                        include_previous=calobs.previous_included,
                    )

                    # If we are changing the receiver reading, we need to update the LNA
                    if rep_key == "receiver_reading" or run_key == "receiver_reading":
                        calobs.lna = LNA(
                            calobs.io.s11.receiver_reading,
                            internal_switch=calobs.io.s11.switching_state,
                            f_low=calobs.freq.min,
                            f_high=calobs.freq.max,
                            resistance=calobs.lna.resistance,
                        )

                    # If we're changing anything else, we need to change each load.
                    if rep_key == "switching_state" or run_key != "receiver_reading":
                        for name, load in calobs._loads.items():
                            load.reflections = SwitchCorrection.from_path(
                                load_name=io.LOAD_ALIASES[name],
                                path=calobs.io.s11.path,
                                run_num_load=this_run_num
                                if run_key in io.LOAD_ALIASES
                                else load.reflections.run_num,
                                run_num_switch=this_run_num
                                if run_key == "switching_state"
                                else load.reflections.internal_switch.run_num,
                                repeat_num=this_rep_num
                                if rep_key == "switching_state"
                                else load.reflections.internal_switch.repeat_num,
                            )

                    for i, c in enumerate(cterms):
                        for j, w in enumerate(wterms):
                            calobs.update(cterms=c, wterms=w)
                            res = calobs.get_load_residuals()
                            dof = sum(len(r) for r in res.values()) - c - w

                            rms[i, j] = np.sqrt(
                                sum(np.nansum(np.square(x)) for x in res.values()) / dof
                            )

                            if verbose:
                                print(
                                    f"Nc = {c:02}, Nw = {w:02}; RMS/dof = {rms[i, j]:1.3e}"
                                )

                            # If we've decreased by more than the threshold, this #wterms becomes
                            # the new winner (for this number of cterms)
                            if j > 0 and rms[i, j] >= rms[i, j - 1] - delta_rms_thresh:
                                winner[i] = j - 1
                                break

                        if (
                            i > 0
                            and rms[i, winner[i]]
                            >= rms[i - 1, winner[i - 1]] - delta_rms_thresh
                        ):
                            break

    calobs.update(cterms=cterms[i - 1], wterms=wterms[winner[i - 1]])

    if verbose:
        print(
            f"Best parameters found for Nc={cterms[i-1]}, Nw={wterms[winner[i-1]]}, with RMS = {rms[i-1, winner[i-1]]}."
        )

    if direc is not None:
        direc = Path(direc)
        if not direc.exists():
            direc.mkdir(parents=True)

        pth = Path(calobs.path).parent.name

        pth = str(pth) + f"_c{calobs.cterms}_w{calobs.wterms}.h5"
        calobs.write(direc / pth)

    return calobs<|MERGE_RESOLUTION|>--- conflicted
+++ resolved
@@ -1075,12 +1075,8 @@
         s11_kwargs: [None, dict] = None,
         load_spectra: [None, dict] = None,
         load_s11s: [None, dict] = None,
-<<<<<<< HEAD
         compile_from_def: bool = True,
-=======
-        compile_from_def=True,
         include_previous=True,
->>>>>>> 87bf8565
     ):
         """
         A composite object representing a full Calibration Observation.
@@ -1178,10 +1174,7 @@
             repeat_num=repeat_num,
             fix=False,
             compile_from_def=compile_from_def,
-<<<<<<< HEAD
-=======
             include_previous=include_previous,
->>>>>>> 87bf8565
         )
         self.compiled_from_def = compile_from_def
         self.previous_included = include_previous
