"""
The main user-facing module of ``edges-cal``.

This module contains wrappers around lower-level functions in other modules, providing
a one-stop interface for everything related to calibration.
"""
from __future__ import annotations

import attr
import h5py
import hickle
import inspect
import numpy as np
import warnings
from astropy import units as un
from astropy.convolution import Gaussian1DKernel, convolve
<<<<<<< HEAD
from astropy.io.misc import yaml as ayaml
from edges_io import h5, io
from edges_io import utils as iou
=======
from datetime import datetime, timedelta
from edges_io import io
>>>>>>> 543ff39e
from edges_io.logging import logger
from functools import partial
from matplotlib import pyplot as plt
from pathlib import Path
from scipy.interpolate import InterpolatedUnivariateSpline as Spline
from types import SimpleNamespace
from typing import Any, Callable, Sequence

from . import __version__
from . import modelling as mdl
from . import receiver_calibration_func as rcf
from . import reflection_coefficient as rc
from . import s11
from . import types as tp
from . import xrfi
from .cached_property import cached_property, safe_property
from .config import config
from .tools import FrequencyRange, bin_array, get_data_path


@h5.hickleable()
@attr.s(kw_only=True, frozen=True)
class LoadSpectrum:
    """A class representing a measured spectrum from some Load averaged over time.

    Parameters
    ----------
    freq
        The frequencies associated with the spectrum.
    q
        The measured power-ratios of the three-position switch averaged over time.
    variance
        The variance of *a single* time-integration as a function of frequency.
    n_integrations
        The number of integrations averaged over.
    temp_ave
        The average measured physical temperature of the load while taking spectra.
    t_load_ns
        The "assumed" temperature of the load + noise source
    t_load
        The "assumed" temperature of the load
    _metadata
        A dictionary of metadata items associated with the spectrum.
    """

    freq: FrequencyRange = attr.ib()
    q: np.ndarray = attr.ib(
        eq=attr.cmp_using(eq=partial(np.array_equal, equal_nan=True))
    )
    variance: np.ndarray | None = attr.ib(
        eq=attr.cmp_using(eq=partial(np.array_equal, equal_nan=True))
    )
    n_integrations: int = attr.ib()
    temp_ave: float = attr.ib()
    t_load_ns: float = attr.ib(300, 0)
    t_load: float = attr.ib(400.0)
    _metadata: dict[str, Any] = attr.ib(default=attr.Factory(dict))

    @property
    def metadata(self) -> dict[str, Any]:
        """Metadata associated with the object."""
        return {
            **self._metadata,
            **{
                "n_integrations": self.n_integrations,
                "f_low": self.freq.min,
                "f_high": self.freq.max,
            },
        }

    @classmethod
    def from_h5(cls, path):
        """Read the contents of a .h5 file into a LoadSpectrum."""

        def read_group(grp):
            return cls(
                freq=FrequencyRange(grp[...] * un.MHz),
                q=grp["Q_mean"][...],
                variance=grp["Q_var"],
                n_integrations=grp["n_integrations"],
                temp_ave=grp["temp_ave"],
                t_load_ns=grp["t_load_ns"],
                t_load=grp["t_load"],
                metadata=dict(grp.attrs),
            )

<<<<<<< HEAD
        if isinstance(path, (str, Path)):
            with h5py.File(path, "r") as fl:
                return read_group(fl)
        else:
            return read_group(path)
=======
        if decade_ticks:
            for axx in ax:
                axx.xaxis.set_ticks(
                    [50, 60, 70, 80, 90, 100, 110, 120, 130, 140, 150, 160, 170, 180],
                    minor=[],
                )
                axx.grid(True)
        ax[-1].set_xlabel("Frequency [MHz]")

        corr = self.corrected_load_s11
        model = self.s11_model(self.freq.freq)

        ax[0].plot(
            self.freq.freq, 20 * np.log10(np.abs(model)), color=color_abs, label=label
        )
        if ylabels:
            ax[0].set_ylabel(r"$|S_{11}|$")

        ax[1].plot(self.freq.freq, np.abs(model) - np.abs(corr), color_diff)
        if ylabels:
            ax[1].set_ylabel(r"$\Delta  |S_{11}|$")

        ax[2].plot(
            self.freq.freq, np.unwrap(np.angle(model)) * 180 / np.pi, color=color_abs
        )
        if ylabels:
            ax[2].set_ylabel(r"$\angle S_{11}$")

        ax[3].plot(
            self.freq.freq,
            np.unwrap(np.angle(model)) - np.unwrap(np.angle(corr)),
            color_diff,
        )
        if ylabels:
            ax[3].set_ylabel(r"$\Delta \angle S_{11}$")

        if title is None:
            title = f"{self.load_name} Reflection Coefficient Models"

        if title:
            fig.suptitle(f"{self.load_name} Reflection Coefficient Models", fontsize=14)
        if label:
            ax[0].legend()

        return fig


@attr.s(kw_only=True, frozen=True)
class LoadS11(_S11Base):
    """S11 for a lab calibration load.

    Parameters
    ----------
    internal_switch : :class:`s11.InternalSwitch`
        The internal switch state corresponding to the load.

    Other Parameters
    ----------------
    Passed through to :class:`_S11Base`.
    """

    internal_switch: s11.InternalSwitch = attr.ib()

    @classmethod
    def from_path(
        cls,
        load_name: str,
        path: tp.PathLike,
        run_num_load: int = 1,
        run_num_switch: int = 1,
        repeat_num_load: int = attr.NOTHING,
        repeat_num_switch: int = attr.NOTHING,
        resistance: float = 50.166,
        model_internal_switch: mdl.Model = attr.NOTHING,
        **kwargs,
    ):
        """
        Create a new object from a given path and load name.

        Parameters
        ----------
        load_name : str
            The name of the load to create.
        path : str or Path
            The path to the overall calibration observation.
        run_num_load : int
            The run to use (default is last run available).
        run_num_switch : int
            The run to use for the switch S11 (default is last run available).
        kwargs
            All other arguments are passed through to the constructor of
            :class:`LoadS11`.

        Returns
        -------
        s11 : :class:`LoadS11`
            The S11 of the load.
        """
        antsim = load_name.startswith("AntSim")
        path = Path(path)

        if not antsim:
            load_name = io.LOAD_ALIASES[load_name]

        s11_load_dir = (io.AntSimS11 if antsim else io.LoadS11)(
            path / "S11" / f"{load_name}{run_num_load:02}", repeat_num=repeat_num_load
        )

        internal_switch = s11.InternalSwitch(
            data=io.SwitchingState(
                path / "S11" / f"SwitchingState{run_num_switch:02}",
                repeat_num=repeat_num_switch,
            ),
            resistance=resistance,
            model=model_internal_switch,
        )
        return cls(load_s11=s11_load_dir, internal_switch=internal_switch, **kwargs)

    @cached_property
    def measured_load_s11_raw(self):
        """The measured S11 of the load, calculated from raw internal standards."""
        return rc.de_embed(
            self.open.switchval,
            self.short.switchval,
            self.match.switchval,
            self.open.s11,
            self.short.s11,
            self.match.s11,
            self.external.s11,
        )[0]

    @cached_property
    def corrected_load_s11(self) -> np.ndarray:
        """The measured S11 of the load, corrected for the internal switch."""
        return rc.gamma_de_embed(
            self.internal_switch.s11_model(self.freq.freq),
            self.internal_switch.s12_model(self.freq.freq),
            self.internal_switch.s22_model(self.freq.freq),
            self.measured_load_s11_raw,
        )


@attr.s
class LNA(_S11Base):
    """A special case of :class:`SwitchCorrection` for the LNA.

    Parameters
    ----------
    load_s11
        The Receiver Reading S11 measurements.
    resistance
        The resistance of the receiver.
    kwargs
        All other arguments passed to :class:`SwitchCorrection`.
    """

    load_s11: io.ReceiverReading = attr.ib()
    resistance: float = attr.ib(default=50.009, kw_only=True)

    @cached_property
    def load_name(self) -> str:
        """The name of the load."""
        return "lna"

    @property
    def repeat_num(self) -> int:
        """The repeat num used for the LNA measurement."""
        return self.load_s11.repeat_num

    @classmethod
    def from_path(
        cls,
        path: str | Path,
        repeat_num: int | None = attr.NOTHING,
        run_num: int = 1,
        **kwargs,
    ):
        """
        Create an instance from a given path.

        Parameters
        ----------
        path : str or Path
            Path to overall Calibration Observation.
        run_num_load : int
            The run to use for the LNA (default latest available).
        run_num_switch : int
            The run to use for the switching state (default lastest available).
        kwargs
            All other arguments passed through to :class:`SwitchCorrection`.

        Returns
        -------
        lna : :class:`LNA`
            The LNA object.
        """
        path = Path(path)
        load_s11 = io.ReceiverReading(
            path=path / "S11" / f"ReceiverReading{run_num:02}",
            repeat_num=repeat_num,
            fix=False,
        )

        return cls(load_s11=load_s11, **kwargs)

    @cached_property
    def external(self):
        """VNA S11 measurements for the load."""
        return S1P(
            self.load_s11.children["receiverreading"],
            f_low=self.freq.freq.min(),
            f_high=self.freq.freq.max(),
        )

    @cached_property
    def measured_load_s11_raw(self):
        """Measured S11 of of the LNA."""
        # Models of standards
        oa, sa, la = rc.agilent_85033E(
            self.freq.freq, self.resistance, match_delay=True
        )

        # Correction at switch
        return rc.de_embed(
            oa, sa, la, self.open.s11, self.short.s11, self.match.s11, self.external.s11
        )[0]


@attr.s(kw_only=True, frozen=True)
class LoadSpectrum:
    """A class representing a measured spectrum from some Load.

    Parameters
    ----------
    spec_obj : :class:`io.Spectrum`
        The base Spectrum object defining the on-disk spectra.
    resistance_obj : :class:`io.Resistance`
        The base Resistance object defining the on-disk resistance measurements.
    switch_correction : :class:`SwitchCorrection`
        A `SwitchCorrection` for this particular load. If not given, will be
        constructed automatically.
    f_low : float
        Minimum frequency to keep.
    f_high : float
        Maximum frequency to keep.
    ignore_times_percent : float
        Must be between 0 and 100. Number of time-samples in a file to reject
        from the start of the file.
    rfi_removal : str
        Either '1D', '2D' or '1D2D'. If given, will perform median and mean-filtered
        xRFI over either the
        2D waterfall, or integrated 1D spectrum. The latter is usually reasonable
        for calibration sources, while the former is good for field data. "1D2D"
        is a hybrid approach in which the variance per-frequency is determined
        from the 2D data, but filtering occurs only over frequency.
    rfi_kernel_width_time : int
        The kernel width for the detrending of data for
        RFI removal in the time dimension (only used if `rfi_removal` is "2D").
    rfi_kernel_width_freq : int
        The kernel width for the detrending of data for
        RFI removal in the frequency dimension.
    rfi_threshold : float
        The threshold (in equivalent standard deviation units) above which to
        flag data as RFI.
    cache_dir : str or Path
        An alternative directory in which to load/save cached reduced files.
    t_load
        Fiducial guess for the temperature of the internal load.
    t_load_ns
        Fiducial guess for the temperature of the internal load + noise source.
    freq_bin_size
        The size of the frequency bins, in units of their raw size (i.e. default of
        one is to not bin in frequency).
    temperature_range
        If set, mask out spectra taken when the thermistor temp is outside the range
        (i.e. don't include it in the average /variance).
    """

    spec_obj: tuple[io.Spectrum] = attr.ib(converter=tuple)
    resistance_obj: io.Resistance = attr.ib()
    switch_correction: LoadS11 | None = attr.ib(default=None)
    f_low: float = attr.ib(default=40.0)
    f_high: float | None = attr.ib(default=None)
    ignore_times_percent: float = attr.ib(default=5.0)
    rfi_removal: Literal["1D", "2D", "1D2D", False, None] = attr.ib(default="1D2D")
    rfi_kernel_width_time: int = attr.ib(default=16, converter=int)
    rfi_kernel_width_freq: int = attr.ib(default=16, converter=int)
    rfi_threshold: float = attr.ib(default=6.0, converter=float)
    cache_dir: str | Path = attr.ib(default=".", converter=Path)
    t_load: float = attr.ib(default=300.0)
    t_load_ns: float = attr.ib(default=400.0)
    freq_bin_size: int = attr.ib(default=1)
    temperature_range: float | tuple[float, float] | None = attr.ib(None)

    @property
    def load_name(self) -> str:
        """The name of the load."""
        return self.spec_obj[0].load_name

    @resistance_obj.validator
    def _resistance_validator(self, att, val):
        assert (
            self.spec_obj[0].load_name == val.load_name
        ), "spec and resistance load_name must be the same"

    @property
    def spec_files(self) -> tuple[Path]:
        """The tuple of files that are combined into this spectrum."""
        return tuple(spec_obj.path for spec_obj in self.spec_obj)

    @property
    def resistance_file(self) -> Path:
        """The path to the file holding resistance measurements."""
        return self.resistance_obj.path

    @property
    def run_num(self) -> int:
        """The run number used."""
        return self.spec_obj[0].run_num

    @cached_property
    def freq(self) -> FrequencyRange:
        """Frequencies of observation."""
        f_high = self.f_high or attr.NOTHING
        return FrequencyRange.from_edges(
            f_low=self.f_low, f_high=f_high, bin_size=self.freq_bin_size
        )
>>>>>>> 543ff39e

    @classmethod
    def from_io(
        cls,
        io_obs: io.CalibrationObservation,
        load_name: str,
        f_low=40.0 * un.MHz,
        f_high=np.inf * un.MHz,
        freq_bin_size=1,
        ignore_times_percent: float = 5.0,
        rfi_threshold: float = 6.0,
        rfi_kernel_width_freq: int = 16,
        **kwargs,
    ):
        """Instantiate the class from a given load name and directory.

        Parameters
        ----------
        load_name : str
            The load name (one of 'ambient', 'hot_load', 'open' or 'short').
        direc : str or Path
            The top-level calibration observation directory.
        run_num : int
            The run number to use for the spectra.
        filetype : str
            The filetype to look for (acq or h5).
        kwargs :
            All other arguments to :class:`LoadSpectrum`.

        Returns
        -------
        :class:`LoadSpectrum`.
        """
        spec = getattr(io_obs.spectra, load_name)
        res = getattr(io_obs.resistance, load_name)

        freq = FrequencyRange.from_edges(
            f_low=f_low, f_high=f_high, bin_size=freq_bin_size
        )

        sig = inspect.signature(cls.from_io)
        lc = locals()
        defining_dict = {
            p: lc[p] for p in sig.parameters if p not in ["cls", "cache_dir"]
        }

        hsh = iou.stable_hash(
            tuple(defining_dict.values()) + (__version__.split(".")[0],)
        )

        means, variances, n_integ = cls._ave_and_var_spec(
            spec_obj=spec,
            load_name=load_name,
            hsh=hsh,
            freq=freq,
            ignore_times_percent=ignore_times_percent,
            freq_bin_size=freq_bin_size,
            rfi_threshold=rfi_threshold,
            rfi_kernel_width_freq=rfi_kernel_width_freq,
        )

        temperature = cls.get_thermistor_temp(res)
        temperature = temperature[
            int((ignore_times_percent / 100) * len(temperature)) :
        ]

        return cls(
            freq=freq,
            q=means["Q"],
            variance=variances["Q"],
            n_integrations=n_integ,
            temp_ave=np.nanmean(temperature),
            metadata={
                "spectra_path": spec[0].path,
                "resistance_path": res.path,
                "freq_bin_size": freq_bin_size,
                "ignore_times_percent": ignore_times_percent,
                "rfi_threshold": rfi_threshold,
                "rfi_kernel_width_freq": rfi_kernel_width_freq,
                "hash": hsh,
            },
            **kwargs,
        )

    @property
    def averaged_Q(self) -> np.ndarray:
        """Ratio of powers averaged over time.

        Notes
        -----
        The formula is

        .. math:: Q = (P_source - P_load)/(P_noise - P_load)
        """
        return self.q

    @property
    def variance_Q(self) -> np.ndarray:
        """Variance of Q across time (see averaged_Q)."""
        return self.variance

    @property
    def averaged_spectrum(self) -> np.ndarray:
        """T* = T_noise * Q  + T_load."""
        return self.averaged_Q * self.t_load_ns + self.t_load

    @property
    def variance_spectrum(self) -> np.ndarray:
        """Variance of uncalibrated spectrum across time (see averaged_spectrum)."""
        return self.variance_Q * self.t_load_ns ** 2

    @classmethod
    def _ave_and_var_spec(
        cls,
        spec_obj,
        load_name,
        hsh,
        freq,
        ignore_times_percent,
        freq_bin_size,
        rfi_threshold,
        rfi_kernel_width_freq,
    ) -> tuple[dict, dict, int]:
        """Get the mean and variance of the spectra."""
        kinds = ["p0", "p1", "p2", "Q"]

        cache_dir = config["cal"]["cache-dir"]
        if cache_dir is not None:
            cache_dir = Path(cache_dir)
            fname = cache_dir / f"{load_name}_{hsh}.h5"

            if fname.exists():
                logger.info(
                    f"Reading in previously-created integrated {load_name} spectra..."
                )
                means = {}
                variances = {}
                n_integrations = 0
                with h5py.File(fname, "r") as fl:
                    for kind in kinds:
                        means[kind] = fl[kind + "_mean"][...]
                        variances[kind] = fl[kind + "_var"][...]
                        n_integrations = fl.attrs.get("n_integrations", 0)
                return means, variances, n_integrations

        logger.info(f"Reducing {load_name} spectra...")
        spectra = cls._read_spectrum(
            spec_obj=spec_obj, freq=freq, ignore_times_percent=ignore_times_percent
        )

        means = {}
        variances = {}

        if self.temperature_range is not None:
            # Cut on temperature.
            if not hasattr(self.temperature_range, "__len__"):
                median = np.median(self.thermistor_temp)
                temp_range = (
                    median - self.temperature_range / 2,
                    median + self.temperature_range / 2,
                )
            else:
                temp_range = self.temperature_range

            temp_mask = np.zeros(spectra["Q"].shape[1], dtype=bool)
            for i, c in enumerate(self.get_thermistor_indices()):
                print(i, c, self.thermistor_temp[c] if not np.isnan(c) else "nan")
                if np.isnan(c):
                    temp_mask[i] = False
                else:
                    temp_mask[i] = (self.thermistor_temp[c] >= temp_range[0]) & (
                        self.thermistor_temp[c] < temp_range[1]
                    )

            if not np.any(temp_mask):
                raise RuntimeError(
                    "The temperature range has masked all spectra!"
                    f"Temperature Range Desired: {temp_range}.\n"
                    "Temperature Range of Data: "
                    f"{(self.thermistor_temp.min(), self.thermistor_temp.max())}\n"
                    f"Time Range of Spectra: "
                    f"{(self.spectrum_timestamps[0], self.spectrum_timestamps[-1])}\n"
                    f"Time Range of Thermistor: "
                    f"{(self.thermistor_timestamps[0], self.thermistor_timestamps[-1])}"
                )

        else:
            temp_mask = np.ones(spectra["Q"].shape[1], dtype=bool)

        for key, spec in spectra.items():
            # Weird thing where there are zeros in the spectra.
            spec[spec == 0] = np.nan

<<<<<<< HEAD
            spec = bin_array(spec.T, size=freq_bin_size).T
=======
            spec = tools.bin_array(spec.T, size=self.freq_bin_size).T
            spec[:, ~temp_mask] = np.nan
>>>>>>> 543ff39e

            mean = np.nanmean(spec, axis=1)
            var = np.nanvar(spec, axis=1)
            n_intg = spec.shape[1]

            nsample = np.sum(~np.isnan(spec), axis=1)

            width = max(1, rfi_kernel_width_freq // freq_bin_size)

            varfilt = xrfi.flagged_filter(var, size=2 * width + 1)
            resid = mean - xrfi.flagged_filter(mean, size=2 * width + 1)
            flags = np.logical_or(
                resid > rfi_threshold * np.sqrt(varfilt / nsample),
                var - varfilt
                > rfi_threshold * np.sqrt(2 * varfilt ** 2 / (nsample - 1)),
            )

            mean[flags] = np.nan
            var[flags] = np.nan

            means[key] = mean
            variances[key] = var

        if cache_dir is not None:
            if not cache_dir.exists():
                cache_dir.mkdir()

            with h5py.File(fname, "w") as fl:
                logger.info(f"Saving reduced spectra to cache at {fname}")
                for kind in kinds:
                    fl[kind + "_mean"] = means[kind]
                    fl[kind + "_var"] = variances[kind]
                fl.attrs["n_integrations"] = n_intg

        return means, variances, n_intg

<<<<<<< HEAD
    @classmethod
    def _read_spectrum(cls, spec_obj, freq, ignore_times_percent) -> dict:
=======
    @cached_property
    def spectrum_ancillary(self) -> dict[str, np.ndarray]:
        """Ancillary data from the spectrum measurements."""
        fname = self._get_integrated_filename().with_suffix(".anc.h5")
        if fname.exists():
            logger.info("Reading in ancillary spectrum data from .anc.h5 file...")
            out = {}
            with h5py.File(fname) as fl:
                for key in fl.keys():
                    out[key] = fl[key][...]

        else:
            anc = [spec_obj.data["time_ancillary"] for spec_obj in self.spec_obj]

            n_times = sum(len(a["times"]) for a in anc)

            index_start_spectra = int((self.ignore_times_percent / 100) * n_times)

            out = {
                key: np.hstack(tuple(a[key].T for a in anc)).T[index_start_spectra:]
                for key in anc[0]
            }

            with h5py.File(fname, "w") as fl:
                logger.info(f"Saving spectrum ancillary to cache at {fname}")
                for key, val in out.items():
                    fl[key] = val

        return out

    @cached_property
    def spectrum_timestamps(self) -> list[datetime]:
        """Timestamps from each 3-position switch measurement."""
        return [
            datetime.strptime(d, "%Y:%j:%H:%M:%S")
            for d in self.spectrum_ancillary["times"].astype(str)
        ]

    def get_spectra(self) -> dict:
        """Read all spectra and remove RFI.

        Returns
        -------
        dict :
            A dictionary with keys being different powers (p1, p2, p3, Q), and values
            being ndarrays.
        """
        spec = self._read_spectrum()

        if self.rfi_removal == "2D":
            for key, val in spec.items():
                # Need to set nans and zeros to inf so that median/mean detrending
                # can work.
                val[np.isnan(val)] = np.inf

                if key != "Q":
                    val[val == 0] = np.inf

                flags, _ = xrfi.xrfi_medfilt(
                    val,
                    threshold=self.rfi_threshold,
                    kt=self.rfi_kernel_width_time,
                    kf=self.rfi_kernel_width_freq,
                )
                val[flags] = np.nan
                spec[key] = val
        return spec

    def _read_spectrum(self) -> dict:
>>>>>>> 543ff39e
        """
        Read the contents of the spectrum files into memory.

        Removes a starting percentage of times, and masks out certain frequencies.

        Returns
        -------
        dict :
            A dictionary of the contents of the file. Usually p0, p1, p2 (un-normalised
            powers of source, load, and load+noise respectively), and ant_temp (the
            uncalibrated, but normalised antenna temperature).
        """
        data = [o.data for o in spec_obj]

        n_times = sum(len(d["time_ancillary"]["times"]) for d in data)
        nfreq = np.sum(freq.mask)
        out = {
            "p0": np.empty((nfreq, n_times)),
            "p1": np.empty((nfreq, n_times)),
            "p2": np.empty((nfreq, n_times)),
            "Q": np.empty((nfreq, n_times)),
        }

        index_start_spectra = int((ignore_times_percent / 100) * n_times)
        for key, val in out.items():
            nn = 0
            for d in data:
                n = len(d["time_ancillary"]["times"])
<<<<<<< HEAD
                val[:, nn : (nn + n)] = d["spectra"][key][freq.mask]
                nn += n
=======
                val[:, nn : (nn + n)] = d["spectra"][key][self.freq.mask]
                nn += n

            out[key] = val[:, index_start_spectra:]

        return out

    def get_thermistor_indices(self) -> list[int | np.nan]:
        """Get the index of the closest therm measurement for each spectrum."""
        closest = []
        indx = 0

        deltat = self.thermistor_timestamps[1] - self.thermistor_timestamps[0]

        for d in self.spectrum_timestamps:
            if indx >= len(self.thermistor_timestamps):
                closest.append(np.nan)
                continue

            for i, td in enumerate(self.thermistor_timestamps[indx:], start=indx):

                if d - td > timedelta(0) and d - td <= deltat:
                    closest.append(i)
                    break
                if d - td > timedelta(0):
                    indx += 1

            else:
                closest.append(np.nan)

        return closest

    @cached_property
    def thermistor(self) -> np.ndarray:
        """The thermistor readings."""
        ary = self.resistance_obj.read()[0]

        return ary[int((self.ignore_times_percent / 100) * len(ary)) :]

    @cached_property
    def thermistor_timestamps(self) -> list[datetime]:
        """Timestamps of all the thermistor measurements."""
        if "time" in self.thermistor.dtype.names:
            times = self.thermistor["time"]
            dates = self.thermistor["date"]
            times = [
                datetime.strptime(d + ":" + t, "%m/%d/%Y:%H:%M:%S")
                for d, t in zip(dates.astype(str), times.astype(str))
            ]
        else:
            times = [
                datetime.strptime(d.split(".")[0], "%m/%d/%Y %H:%M:%S")
                for d in self.thermistor["start_time"].astype(str)
            ]

        return times

    @cached_property
    def thermistor_temp(self):
        """The associated thermistor temperature in K."""
        return rcf.temperature_thermistor(self.thermistor["load_resistance"])

    @cached_property
    def temp_ave(self):
        """Average thermistor temperature (over time and frequency)."""
        return np.nanmean(self.thermistor_temp)

    def write(self, path=None):
        """
        Write a HDF5 file containing the contents of the LoadSpectrum.

        Parameters
        ----------
        path : str
            Directory into which to save the file, or full path to file.
            If a directory, filename will be <load_name>_averaged_spectrum.h5.
            Default is current directory.
        """
        path = Path(path or ".")

        # Allow to pass in a directory name *or* full path.
        if path.is_dir():
            path /= f"{self.load_name}_averaged_spectrum.h5"

        with h5py.File(path, "w") as fl:
            fl.attrs["load_name"] = self.load_name
            fl["freq"] = self.freq.freq
            fl["averaged_raw_spectrum"] = self.averaged_spectrum
            fl["temperature"] = self.thermistor_temp

    def plot(
        self, thermistor=False, fig=None, ax=None, xlabel=True, ylabel=True, **kwargs
    ):
        """
        Make a plot of the averaged uncalibrated spectrum associated with this load.
>>>>>>> 543ff39e

            out[key] = val[:, index_start_spectra:]

        return out

    @classmethod
    def get_thermistor_temp(cls, resistance_obj: io.Resistance):
        """Obtain the thermistor temp from a resistance object."""
        ary = resistance_obj.read()[0]
        return rcf.temperature_thermistor(ary["load_resistance"])


@h5.hickleable()
@attr.s(kw_only=True)
class HotLoadCorrection:
    """
    Corrections for the hot load.

    Measurements required to define the HotLoad temperature, from Monsalve et al.
    (2017), Eq. 8+9.

    Parameters
    ----------
    path
        Path to a file containing measurements of the semi-rigid cable reflection
        parameters. A preceding colon (:) indicates to prefix with DATA_PATH.
        The default file was measured in 2015, but there is also a file included
        that can be used from 2017: ":semi_rigid_s_parameters_2017.txt".
    f_low, f_high
        Lowest/highest frequency to retain from measurements.
    n_terms
        The number of terms used in fitting S-parameters of the cable.
    """

    freq: FrequencyRange = attr.ib()
    raw_s11: np.ndarray = attr.ib(eq=attr.cmp_using(eq=np.array_equal))
    raw_s12s21: np.ndarray = attr.ib(eq=attr.cmp_using(eq=np.array_equal))
    raw_s22: np.ndarray = attr.ib(eq=attr.cmp_using(eq=np.array_equal))

    n_terms: int = attr.ib(default=21, converter=int)

    @classmethod
    def from_file(
        cls,
        path: tp.PathLike = ":semi_rigid_s_parameters_WITH_HEADER.txt",
        f_low: tp.FreqType = 0 * un.MHz,
        f_high: tp.FreqType = np.inf * un.MHz,
        **kwargs,
    ):
        """Instantiate the HotLoadCorrection from file.

        Parameters
        ----------
        path
            Path to the S-parameters file.
        f_low, f_high
            The min/max frequencies to use in the modelling.
        """
        path = get_data_path(path)

        data = np.genfromtxt(path)
        freq = FrequencyRange(data[:, 0] * un.MHz, f_low=f_low, f_high=f_high)

        data = data[freq.mask]

        if data.shape[1] == 7:  # Original file from 2015
            data = data[:, 1::2] + 1j * data[:, 2::2]
        elif data.shape[1] == 6:  # File from 2017
            data = np.array(
                [
                    data[:, 1] + 1j * data[:, 2],
                    data[:, 3],
                    data[:, 4] + 1j * data[:, 5],
                ]
            ).T
        return cls(
            freq=freq,
            raw_s11=data[:, 0],
            raw_s12s21=data[:, 1],
            raw_s22=data[:, 2],
            **kwargs,
        )

    def _get_model(self, raw_data: np.ndarray):
        model = mdl.Polynomial(
            n_terms=self.n_terms,
            transform=mdl.UnitTransform(
                range=(self.freq.min.to_value("MHz"), self.freq.max.to_value("MHz"))
            ),
        )
        model = mdl.ComplexMagPhaseModel(mag=model, phs=model)
        return model.fit(xdata=self.freq.freq, ydata=raw_data)

    @cached_property
    def s11_model(self):
        """The reflection coefficient."""
        return self._get_model(self.raw_s11)

    @cached_property
    def s12s21_model(self):
        """The transmission coefficient."""
        return self._get_model(self.raw_s12s21)

    @cached_property
    def s22_model(self):
        """The reflection coefficient from the other side."""
        return self._get_model(self.raw_s22)

    def power_gain(self, freq: tp.FreqType, hot_load_s11: s11.LoadS11) -> np.ndarray:
        """
        Calculate the power gain.

        Parameters
        ----------
        freq : np.ndarray
            The frequencies.
        hot_load_s11 : :class:`LoadS11`
            The S11 of the hot load.

        Returns
        -------
        gain : np.ndarray
            The power gain as a function of frequency.
        """
        assert isinstance(hot_load_s11, s11.LoadS11), "hot_load_s11 must be a LoadS11"
        assert (
            hot_load_s11.load_name == "hot_load"
        ), "hot_load_s11 must be a hot_load s11"

        return self.get_power_gain(
            {
                "s11": self.s11_model(freq.to_value("MHz")),
                "s12s21": self.s12s21_model(freq.to_value("MHz")),
                "s22": self.s22_model(freq.to_value("MHz")),
            },
            hot_load_s11.s11_model(freq.to_value("MHz")),
        )

    @staticmethod
    def get_power_gain(
        semi_rigid_sparams: dict, hot_load_s11: np.ndarray
    ) -> np.ndarray:
        """Define Eq. 9 from M17.

        Parameters
        ----------
        semi_rigid_sparams : dict
            A dictionary of reflection coefficient measurements as a function of
            frequency for the semi-rigid cable.
        hot_load_s11 : array-like
            The S11 measurement of the hot_load.

        Returns
        -------
        gain : np.ndarray
            The power gain.
        """
        rht = rc.gamma_de_embed(
            semi_rigid_sparams["s11"],
            semi_rigid_sparams["s12s21"],
            semi_rigid_sparams["s22"],
            hot_load_s11,
        )

        return (
            np.abs(semi_rigid_sparams["s12s21"])
            * (1 - np.abs(rht) ** 2)
            / (
                (np.abs(1 - semi_rigid_sparams["s11"] * rht)) ** 2
                * (1 - np.abs(hot_load_s11) ** 2)
            )
        )


@h5.hickleable()
@attr.s(kw_only=True)
class Load:
    """Wrapper class containing all relevant information for a given load.

    Parameters
    ----------
    spectrum : :class:`LoadSpectrum`
        The spectrum for this particular load.
    reflections : :class:`SwitchCorrection`
        The S11 measurements for this particular load.
    hot_load_correction : :class:`HotLoadCorrection`
        If this is a hot load, provide a hot load correction.
    ambient : :class:`LoadSpectrum`
        If this is a hot load, need to provide an ambient spectrum to correct it.
    """

    spectrum: LoadSpectrum = attr.ib()
    reflections: s11.LoadS11 = attr.ib()
    _loss_model: Callable[
        [np.ndarray], np.ndarray
    ] | HotLoadCorrection | None = attr.ib(default=None)
    ambient_temperature: float = attr.ib(default=298.0)

    @property
    def loss_model(self):
        """The loss model as a callable function of frequency."""
        if isinstance(self._loss_model, HotLoadCorrection):
            return partial(self._loss_model.power_gain, hot_load_s11=self.reflections)
        else:
            return self._loss_model

    @property
    def load_name(self) -> str:
        """The name of the load."""
        return self.reflections.load_name

    @classmethod
    def from_io(
        cls,
        io_obj: io.CalibrationObservation,
        load_name: str,
        f_low: tp.FreqType = 40 * un.MHz,
        f_high: tp.FreqType = np.inf * un.MHz,
        reflection_kwargs: dict | None = None,
        spec_kwargs: dict | None = None,
        loss_kwargs: dict | None = None,
        ambient_temperature: float | None = None,
    ):
        """
        Define a full :class:`Load` from a path and name.

        Parameters
        ----------
        path : str or Path
            Path to the top-level calibration observation.
        load_name : str
            Name of a load to define.
        f_low, f_high : float
            Min/max frequencies to keep in measurements.
        reflection_kwargs : dict
            Extra arguments to pass through to :class:`SwitchCorrection`.
        spec_kwargs : dict
            Extra arguments to pass through to :class:`LoadSpectrum`.
        ambient_temperature
            The ambient temperature to use for the loss, if required (required for new
            hot loads). By default, read an ambient load's actual temperature reading
            from the io object.

        Returns
        -------
        load : :class:`Load`
            The load object, containing all info about spectra and S11's for that load.
        """
        if not spec_kwargs:
            spec_kwargs = {}
        if not reflection_kwargs:
            reflection_kwargs = {}
        loss_kwargs = loss_kwargs or {}
        # Fill up kwargs with keywords from this instance
        # TODO: here we only use the calkit defined for the FIRST switching_state,
        # instead of using each calkit for each switching_state. To fix this, we require
        # having meta information inside the S11/ directory.
        if "internal_switch_kwargs" not in reflection_kwargs:
            reflection_kwargs["internal_switch_kwargs"] = {}

        if "calkit" not in reflection_kwargs["internal_switch_kwargs"]:
            reflection_kwargs["internal_switch_kwargs"]["calkit"] = rc.get_calkit(
                rc.AGILENT_85033E,
                resistance_of_match=io_obj.definition["measurements"]["resistance_m"][
                    io_obj.s11.switching_state[0].run_num
                ],
            )

        spec = LoadSpectrum.from_io(
            io_obs=io_obj,
            load_name=load_name,
            f_low=f_low,
            f_high=f_high,
            **spec_kwargs,
        )

        refl = s11.LoadS11.from_io(
            io_obj.s11,
            load_name,
            f_low=f_low,
            f_high=f_high,
            **reflection_kwargs,
        )

        if load_name == "hot_load":
            hlc = HotLoadCorrection.from_file(f_low=f_low, f_high=f_high, **loss_kwargs)

            if ambient_temperature is None:
                ambient_temperature = LoadSpectrum.from_io(
                    io_obj,
                    load_name="ambient",
                    f_low=f_low,
                    f_high=f_high,
                    **spec_kwargs,
                ).temp_ave

            return cls(
                spectrum=spec,
                reflections=refl,
                loss_model=hlc,
                ambient_temperature=ambient_temperature,
            )
        else:
            return cls(spectrum=spec, reflections=refl)

    def get_temp_with_loss(self, freq: tp.FreqType | None = None):
        """Calculate the temperature of the load accounting for loss."""
        if freq is None:
            freq = self.freq.freq

        if self.loss_model is None:
            return self.spectrum.temp_ave * np.ones(len(freq))

        gain = self.loss_model(freq)
        return gain * self.spectrum.temp_ave + (1 - gain) * self.ambient_temperature

    @cached_property
    def temp_ave(self) -> np.ndarray:
        """The average temperature of the thermistor (over frequency and time)."""
        return self.get_temp_with_loss()

    @property
    def averaged_Q(self) -> np.ndarray:
        """The average spectrum power ratio, Q (over time)."""
        return self.spectrum.q

    @property
    def averaged_spectrum(self) -> np.ndarray:
        """The average uncalibrated spectrum (over time)."""
        return self.spectrum.averaged_spectrum

    @property
    def t_load(self) -> float:
        """The assumed temperature of the internal load."""
        return self.spectrum.t_load

    @property
    def t_load_ns(self) -> float:
        """The assumed temperature of the internal load + noise source."""
        return self.spectrum.t_load_ns

    @property
    def s11_model(self) -> Callable[[np.ndarray], np.ndarray]:
        """Callable S11 model as function of frequency."""
        return self.reflections.s11_model

    @property
    def freq(self) -> FrequencyRange:
        """Frequencies of the spectrum."""
        return self.spectrum.freq

    def with_calkit(self, calkit: rc.Calkit):
        """Return a new Load with updated calkit."""
        if "calkit" not in self.reflections.metadata:
            raise RuntimeError(
                "Cannot clone with new calkit since calkit is unknown for the load"
            )

        loads11 = [
            attr.evolve(x, calkit=calkit)
            for x in self.reflections.metadata["load_s11s"]
        ]
        isw = self.reflections.internal_switch.with_new_calkit(calkit)

        return attr.evolve(
            self,
            reflections=s11.LoadS11.from_load_and_internal_switch(
                load_s11=loads11, internal_switch=isw, base=self.reflections
            ),
        )


@h5.hickleable()
@attr.s
class CalibrationObservation:
    """
    A composite object representing a full Calibration Observation.

    This includes spectra of all calibrators, and methods to find the calibration
    parameters. It strictly follows Monsalve et al. (2017) in its formalism.
    While by default the class uses the calibrator sources ("ambient", "hot_load",
    "open", "short"), it can be modified to take other sources by setting
    ``CalibrationObservation._sources`` to a new tuple of strings.

    Parameters
    ----------
    loads
        dictionary of load names to Loads
    receiver
        The object defining the reflection coefficient of the receiver.
    cterms
        The number of polynomial terms used for the scaling/offset functions
    wterms
        The number of polynomial terms used for the noise-wave parameters.
    metadata
        Metadata associated with the data.
    """

    loads: dict[str, Load] = attr.ib()
    receiver: s11.Receiver | s11.AveragedReceiver = attr.ib()
    cterms: int = attr.ib(default=5, kw_only=True)
    wterms: int = attr.ib(default=7, kw_only=True)

    _metadata: dict[str, Any] = attr.ib(default=attr.Factory(dict), kw_only=True)

    @property
    def metadata(self):
        """Metadata associated with the object."""
        return self._metadata

    @classmethod
    def from_io(
        cls,
        io_obj: io.CalibrationObservation,
        *,
        semi_rigid_path: tp.PathLike = ":semi_rigid_s_parameters_WITH_HEADER.txt",
        freq_bin_size: int = 1,
        spectrum_kwargs: dict[str, dict[str, Any]] | None = None,
        s11_kwargs: dict[str, dict[str, Any]] | None = None,
        internal_switch_kwargs: dict[str, Any] | None = None,
        lna_kwargs: dict[str, Any] | None = None,
        f_low: tp.FreqType = 40.0 * un.MHz,
        f_high: tp.FreqType = np.inf * un.MHz,
        sources: tuple[str] = ("ambient", "hot_load", "open", "short"),
        receiver_kwargs: dict[str, Any] | None = None,
        restrict_s11_model_freqs: bool = True,
        **kwargs,
    ) -> CalibrationObservation:
        """Create the object from an edges-io observation.

        Parameters
        ----------
        io_obj
            An calibration observation object from which all the data can be read.
        semi_rigid_path : str or Path, optional
            Path to a file containing S11 measurements for the semi rigid cable. Used to
            correct the hot load S11. Found automatically if not given.
        freq_bin_size
            The size of each frequency bin (of the spectra) in units of the raw size.
        spectrum_kwargs
            Keyword arguments used to instantiate the calibrator :class:`LoadSpectrum`
            objects. See its documentation for relevant parameters. Parameters specified
            here are used for _all_ calibrator sources.
        s11_kwargs
            Keyword arguments used to instantiate the calibrator :class:`LoadS11`
            objects. See its documentation for relevant parameters. Parameters specified
            here are used for _all_ calibrator sources.
        internal_switch_kwargs
            Keyword arguments used to instantiate the :class:`~s11.InternalSwitch`
            objects. See its documentation for relevant parameters. The same internal
            switch is used to calibrate the S11 for each input source.
        f_low : float
            Minimum frequency to keep for all loads (and their S11's). If for some
            reason different frequency bounds are desired per-load, one can pass in
            full load objects through ``load_spectra``.
        f_high : float
            Maximum frequency to keep for all loads (and their S11's). If for some
            reason different frequency bounds are desired per-load, one can pass in
            full load objects through ``load_spectra``.
        sources
            A sequence of strings specifying which loads to actually use in the
            calibration. Default is all four standard calibrators.
        receiver_kwargs
            Keyword arguments used to instantiate the calibrator :class:`~s11.Receiver`
            objects. See its documentation for relevant parameters. ``lna_kwargs`` is a
            deprecated alias.
        restrict_s11_model_freqs
            Whether to restrict the S11 modelling (i.e. smoothing) to the given freq
            range. The final output will be calibrated only between the given freq
            range, but the S11 models themselves can be fit over a broader set of
            frequencies.
        """
        if f_high < f_low:
            raise ValueError("f_high must be larger than f_low!")

        if lna_kwargs is not None:
            warnings.warn(
                "Use of 'lna_kwargs' is deprecated, use 'receiver_kwargs' instead."
            )
            receiver_kwargs = lna_kwargs

        spectrum_kwargs = spectrum_kwargs or {}
        s11_kwargs = s11_kwargs or {}
        internal_switch_kwargs = internal_switch_kwargs or {}
        receiver_kwargs = receiver_kwargs or {}

        for v in [spectrum_kwargs, s11_kwargs, internal_switch_kwargs, receiver_kwargs]:
            assert isinstance(v, dict)

        f_low = f_low.to("MHz", copy=False)
        f_high = f_high.to("MHz", copy=False)

<<<<<<< HEAD
        if "calkit" not in receiver_kwargs:
            receiver_kwargs["calkit"] = rc.get_calkit(
                rc.AGILENT_85033E,
                resistance_of_match=io_obj.definition.get("measurements", {})
                .get("resistance_f", {})
                .get(io_obj.s11.receiver_reading[0].run_num, 50.0 * un.Ohm),
            )
=======
    @cached_property
    def internal_switch(self) -> s11.InternalSwitch:
        """The internal switch measurements."""
        kwargs = {
            **{
                "resistance": self.io.definition.get("measurements", {})
                .get("resistance_m", {})
                .get(self.io.s11.switching_state.run_num, 50.0)
            },
            **self.internal_switch_kwargs,
        }
        return s11.InternalSwitch(data=self.io.s11.switching_state, **kwargs)
>>>>>>> 543ff39e

        receiver = s11.Receiver.from_io(
            device=io_obj.s11.receiver_reading,
            f_low=f_low if restrict_s11_model_freqs else 0 * un.MHz,
            f_high=f_high if restrict_s11_model_freqs else np.inf * un.MHz,
            **receiver_kwargs,
        )

        f_low = max(receiver.freq.min, f_low)
        f_high = min(receiver.freq.max, f_high)

        if "default" not in spectrum_kwargs:
            spectrum_kwargs["default"] = {}

        if "freq_bin_size" not in spectrum_kwargs["default"]:
            spectrum_kwargs["default"]["freq_bin_size"] = freq_bin_size

        loads = {
            source: Load.from_io(
                io_obj=io_obj,
                load_name=source,
                f_low=f_low,
                f_high=f_high,
                reflection_kwargs={
                    **s11_kwargs.get("default", {}),
                    **s11_kwargs.get(source, {}),
                    **{"internal_switch_kwargs": internal_switch_kwargs},
                },
                spec_kwargs={
                    **spectrum_kwargs["default"],
                    **spectrum_kwargs.get(source, {}),
                },
                loss_kwargs={"path": semi_rigid_path},
            )
            for source in sources
        }

        return cls(
            loads=loads,
            receiver=receiver,
            metadata={
                "path": io_obj.path,
                "s11_kwargs": s11_kwargs,
                "lna_kwargs": lna_kwargs,
                "spectra": {
                    name: load.spectrum.metadata for name, load in loads.items()
                },
                "io": io_obj,
            },
            **kwargs,
        )

    def __getattr__(self, name):
        """Get loads as attributes."""
        if name in self.loads:
            return self.loads[name]

        raise AttributeError(f"{name} does not exist in CalibrationObservation!")

<<<<<<< HEAD
    def with_load_calkit(self, calkit, loads: Sequence[str] = None):
        """Return a new observation with loads having given calkit."""
        if loads is None:
            loads = self.load_names
        elif isinstance(loads, str):
            loads = [loads]
=======
    @cached_property
    def lna(self) -> LNA:
        """The LNA measurements."""
        refl = self.load_s11s.get("lna", {})

        return LNA(
            load_s11=self.io.s11.receiver_reading,
            f_low=self.f_low,
            f_high=self.f_high,
            resistance=self.resistance_f
            or self.io.definition.get("measurements", {})
            .get("resistance_f", {})
            .get(self.io.s11.receiver_reading.run_num, 50),
            **{**self.s11_kwargs, **refl},
        )
>>>>>>> 543ff39e

        loads = {
            name: load.with_calkit(calkit) if name in loads else load
            for name, load in self.loads.items()
        }

        return attr.evolve(self, loads=loads)

    @safe_property
    def t_load(self) -> float:
        """Assumed temperature of the load."""
        return self.loads[list(self.loads.keys())[0]].t_load

    @safe_property
    def t_load_ns(self) -> float:
        """Assumed temperature of the load + noise source."""
        return self.loads[list(self.loads.keys())[0]].t_load_ns

    @cached_property
    def freq(self) -> FrequencyRange:
        """The frequencies at which spectra were measured."""
        return self.loads[list(self.loads.keys())[0]].freq

    @safe_property
    def internal_switch(self):
        """The S11 object representing the internal switch."""
        return self.loads[self.load_names[0]].reflections.internal_switch

    @safe_property
    def load_names(self) -> tuple[str]:
        """Names of the loads."""
        return tuple(self.loads.keys())

    def new_load(
        self,
        load_name: str,
        io_obj: io.CalibrationObservation,
        reflection_kwargs: dict | None = None,
        spec_kwargs: dict | None = None,
    ):
        """Create a new load with the given load name.

        Uses files inside the current observation.

        Parameters
        ----------
        load_name : str
            The name of the load
        run_num_spec : dict or int
            Run number to use for the spectrum.
        run_num_load : dict or int
            Run number to use for the load's S11.
        reflection_kwargs : dict
            Keyword arguments to construct the :class:`SwitchCorrection`.
        spec_kwargs : dict
            Keyword arguments to construct the :class:`LoadSpectrum`.
        """
        reflection_kwargs = reflection_kwargs or {}
        spec_kwargs = spec_kwargs or {}
        spec_kwargs["freq_bin_size"] = self.freq.bin_size

        return Load.from_io(
            io_obj=io_obj,
            load_name=load_name,
            f_low=self.freq._f_low,
            f_high=self.freq._f_high,
            reflection_kwargs=reflection_kwargs,
            spec_kwargs=spec_kwargs,
        )

    def plot_raw_spectra(self, fig=None, ax=None) -> plt.Figure:
        """
        Plot raw uncalibrated spectra for all calibrator sources.

        Parameters
        ----------
        fig : :class:`plt.Figure`
            A matplotlib figure on which to make the plot. By default creates a new one.
        ax : :class:`plt.Axes`
            A matplotlib Axes on which to make the plot. By default creates a new one.

        Returns
        -------
        fig : :class:`plt.Figure`
            The figure on which the plot was made.
        """
        if fig is None and ax is None:
            fig, ax = plt.subplots(
                len(self.loads), 1, sharex=True, gridspec_kw={"hspace": 0.05}
            )

        for i, (name, load) in enumerate(self.loads.items()):
            ax[i].plot(load.freq.freq, load.averaged_spectrum)
            ax[i].set_ylabel("$T^*$ [K]")
            ax[i].set_title(name)
            ax[i].grid(True)
        ax[-1].set_xlabel("Frequency [MHz]")

        return fig

    def plot_s11_models(self, **kwargs):
        """
        Plot residuals of S11 models for all sources.

        Returns
        -------
        dict:
            Each entry has a key of the source name, and the value is a matplotlib fig.
        """
        out = {
            name: source.reflections.plot_residuals(**kwargs)
            for name, source in self.loads.items()
        }
        out.update({"lna": self.receiver.plot_residuals(**kwargs)})
        return out

    @cached_property
    def s11_correction_models(self):
        """Dictionary of S11 correction models, one for each source."""
        try:
            return dict(self._injected_source_s11s)
        except (TypeError, AttributeError):
            return {
                name: source.s11_model(self.freq.freq.to_value("MHz"))
                for name, source in self.loads.items()
            }

    @cached_property
    def source_thermistor_temps(self) -> dict[str, float | np.ndarray]:
        """Dictionary of input source thermistor temperatures."""
        if (
            hasattr(self, "_injected_source_temps")
            and self._injected_source_temps is not None
        ):
            return self._injected_source_temps
        return {k: source.temp_ave for k, source in self.loads.items()}

    @cached_property
    def _calibration_coefficients(self):
        """The calibration polynomials, evaluated at `freq.freq`."""
        if (
            hasattr(self, "_injected_averaged_spectra")
            and self._injected_averaged_spectra is not None
        ):
            ave_spec = self._injected_averaged_spectra
        else:
            ave_spec = {k: source.averaged_spectrum for k, source in self.loads.items()}

        scale, off, Tu, TC, TS = rcf.get_calibration_quantities_iterative(
            self.freq.freq_recentred,
            temp_raw=ave_spec,
            gamma_rec=self.receiver_s11,
            gamma_ant=self.s11_correction_models,
            temp_ant=self.source_thermistor_temps,
            cterms=self.cterms,
            wterms=self.wterms,
            temp_amb_internal=self.t_load,
        )
        return scale, off, Tu, TC, TS

    @cached_property
    def C1_poly(self):  # noqa: N802
        """`np.poly1d` object describing the Scaling calibration coefficient C1.

        The polynomial is defined to act on normalized frequencies such that `freq.min`
        and `freq.max` map to -1 and 1 respectively. Use :func:`~C1` as a direct
        function on frequency.
        """
        return self._calibration_coefficients[0]

    @cached_property
    def C2_poly(self):  # noqa: N802
        """`np.poly1d` object describing the offset calibration coefficient C2.

        The polynomial is defined to act on normalized frequencies such that `freq.min`
        and `freq.max` map to -1 and 1 respectively. Use :func:`~C2` as a direct
        function on frequency.
        """
        return self._calibration_coefficients[1]

    @cached_property
    def Tunc_poly(self):  # noqa: N802
        """`np.poly1d` object describing the uncorrelated noise-wave parameter, Tunc.

        The polynomial is defined to act on normalized frequencies such that `freq.min`
        and `freq.max` map to -1 and 1 respectively. Use :func:`~Tunc` as a direct
        function on frequency.
        """
        return self._calibration_coefficients[2]

    @cached_property
    def Tcos_poly(self):  # noqa: N802
        """`np.poly1d` object describing the cosine noise-wave parameter, Tcos.

        The polynomial is defined to act on normalized frequencies such that `freq.min`
        and `freq.max` map to -1 and 1 respectively. Use :func:`~Tcos` as a direct
        function on frequency.
        """
        return self._calibration_coefficients[3]

    @cached_property
    def Tsin_poly(self):  # noqa: N802
        """`np.poly1d` object describing the sine noise-wave parameter, Tsin.

        The polynomial is defined to act on normalized frequencies such that `freq.min`
        and `freq.max` map to -1 and 1 respectively. Use :func:`~Tsin` as a direct
        function on frequency.
        """
        return self._calibration_coefficients[4]

    def C1(self, f: tp.FreqType | None = None):  # noqa: N802
        """
        Scaling calibration parameter.

        Parameters
        ----------
        f : array-like
            The frequencies at which to evaluate C1. By default, the frequencies of this
            instance.
        """
        if hasattr(self, "_injected_c1") and self._injected_c1 is not None:
            return np.array(self._injected_c1)
        fnorm = self.freq.freq_recentred if f is None else self.freq.normalize(f)
        return self.C1_poly(fnorm)

    def C2(self, f: tp.FreqType | None = None):  # noqa: N802
        """
        Offset calibration parameter.

        Parameters
        ----------
        f : array-like
            The frequencies at which to evaluate C2. By default, the frequencies of this
            instance.
        """
        if hasattr(self, "_injected_c2") and self._injected_c2 is not None:
            return np.array(self._injected_c2)
        fnorm = self.freq.freq_recentred if f is None else self.freq.normalize(f)
        return self.C2_poly(fnorm)

    def Tunc(self, f: tp.FreqType | None = None):  # noqa: N802
        """
        Uncorrelated noise-wave parameter.

        Parameters
        ----------
        f : array-like
            The frequencies at which to evaluate Tunc. By default, the frequencies of
            thisinstance.
        """
        if hasattr(self, "_injected_t_unc") and self._injected_t_unc is not None:
            return np.array(self._injected_t_unc)
        fnorm = self.freq.freq_recentred if f is None else self.freq.normalize(f)
        return self.Tunc_poly(fnorm)

    def Tcos(self, f: tp.FreqType | None = None):  # noqa: N802
        """
        Cosine noise-wave parameter.

        Parameters
        ----------
        f : array-like
            The frequencies at which to evaluate Tcos. By default, the frequencies of
            this instance.
        """
        if hasattr(self, "_injected_t_cos") and self._injected_t_cos is not None:
            return np.array(self._injected_t_cos)
        fnorm = self.freq.freq_recentred if f is None else self.freq.normalize(f)
        return self.Tcos_poly(fnorm)

    def Tsin(self, f: tp.FreqType | None = None):  # noqa: N802
        """
        Sine noise-wave parameter.

        Parameters
        ----------
        f : array-like
            The frequencies at which to evaluate Tsin. By default, the frequencies of
            this instance.
        """
        if hasattr(self, "_injected_t_sin") and self._injected_t_sin is not None:
            return np.array(self._injected_t_sin)
        fnorm = self.freq.freq_recentred if f is None else self.freq.normalize(f)
        return self.Tsin_poly(fnorm)

    @cached_property
    def receiver_s11(self):
        """The corrected S11 of the LNA evaluated at the data frequencies."""
        if hasattr(self, "_injected_lna_s11") and self._injected_lna_s11 is not None:
            return self._injected_lna_s11
        else:
            return self.receiver.s11_model(self.freq.freq.to_value("MHz"))

    def get_linear_coefficients(self, load: Load | str):
        """
        Calibration coefficients a,b such that T = aT* + b (derived from Eq. 7).

        Parameters
        ----------
        load : str or :class:`Load`
            The load for which to get the linear coefficients.
        """
        if isinstance(load, str):
            load_s11 = self.s11_correction_models[load]
        elif load.load_name in self.s11_correction_models:
            load_s11 = self.s11_correction_models[load.load_name]
        else:
            load_s11 = load.s11_model(self.freq.freq.to_value("MHz"))

        return rcf.get_linear_coefficients(
            load_s11,
            self.receiver_s11,
            self.C1(self.freq.freq),
            self.C2(self.freq.freq),
            self.Tunc(self.freq.freq),
            self.Tcos(self.freq.freq),
            self.Tsin(self.freq.freq),
            t_load=self.t_load,
        )

    def calibrate(self, load: Load | str, q=None, temp=None):
        """
        Calibrate the temperature of a given load.

        Parameters
        ----------
        load : :class:`Load` or str
            The load to calibrate.

        Returns
        -------
        array : calibrated antenna temperature in K, len(f).
        """
        load = self._load_str_to_load(load)
        a, b = self.get_linear_coefficients(load)

        if q is not None:
            temp = self.t_load_ns * q + self.t_load
        elif temp is None:
            temp = load.averaged_spectrum

        return a * temp + b

    def _load_str_to_load(self, load: Load | str):
        if isinstance(load, str):
            try:
                load = self.loads[load]
            except (AttributeError, KeyError):
                raise AttributeError(
                    f"load must be a Load object or a string (one of {self.load_names})"
                )
        else:
            assert isinstance(
                load, Load
            ), f"load must be a Load instance, got the {load} {type(Load)}"
        return load

    def decalibrate(self, temp: np.ndarray, load: Load | str, freq: np.ndarray = None):
        """
        Decalibrate a temperature spectrum, yielding uncalibrated T*.

        Parameters
        ----------
        temp : array_like
            A temperature spectrum, with the same length as `freq.freq`.
        load : str or :class:`Load`
            The load to calibrate.
        freq : array-like
            The frequencies at which to decalibrate. By default, the frequencies of the
            instance.

        Returns
        -------
        array_like : T*, the normalised uncalibrated temperature.
        """
        if freq is None:
            freq = self.freq.freq

        if freq.min() < self.freq.freq.min():
            warnings.warn(
                "The minimum frequency is outside the calibrated range "
                f"({self.freq.freq.min()} - {self.freq.freq.max()} MHz)"
            )

        if freq.max() > self.freq.freq.max():
            warnings.warn("The maximum frequency is outside the calibrated range ")

        a, b = self.get_linear_coefficients(load)
        return (temp - b) / a

    def get_K(
        self, freq: tp.FreqType | None = None
    ) -> dict[str, tuple[np.ndarray, np.ndarray, np.ndarray, np.ndarray]]:
        """Get the source-S11-dependent factors of Monsalve (2017) Eq. 7."""
        if freq is None:
            freq = self.freq.freq
            gamma_ants = self.s11_correction_models
        else:
            gamma_ants = {
                name: source.s11_model(freq.to_value("MHz"))
                for name, source in self.loads.items()
            }

        lna_s11 = self.receiver.s11_model(freq.to_value("MHz"))
        return {
            name: rcf.get_K(gamma_rec=lna_s11, gamma_ant=gamma_ant)
            for name, gamma_ant in gamma_ants.items()
        }

    def plot_calibrated_temp(
        self,
        load: Load | str,
        bins: int = 2,
        fig=None,
        ax=None,
        xlabel=True,
        ylabel=True,
        label: str = "",
        as_residuals: bool = False,
        load_in_title: bool = False,
        rms_in_label: bool = True,
    ):
        """
        Make a plot of calibrated temperature for a given source.

        Parameters
        ----------
        load : :class:`~LoadSpectrum` instance
            Source to plot.
        bins : int
            Number of bins to smooth over (std of Gaussian kernel)
        fig : Figure
            Optionally provide a matplotlib figure to add to.
        ax : Axis
            Optionally provide a matplotlib Axis to add to.
        xlabel : bool
            Whether to write the x-axis label
        ylabel : bool
            Whether to write the y-axis label

        Returns
        -------
        fig :
            The matplotlib figure that was created.
        """
        load = self._load_str_to_load(load)

        if fig is None and ax is None:
            fig, ax = plt.subplots(1, 1, facecolor="w")

        # binning
        temp_calibrated = self.calibrate(load)
        if bins > 0:
            freq_ave_cal = bin_array(temp_calibrated, size=bins)
            f = bin_array(self.freq.freq.to_value("MHz"), size=bins)
        else:
            freq_ave_cal = temp_calibrated
            f = self.freq.freq.to_value("MHz")

        freq_ave_cal[np.isinf(freq_ave_cal)] = np.nan

        rms = np.sqrt(np.mean((freq_ave_cal - np.mean(freq_ave_cal)) ** 2))

<<<<<<< HEAD
        ax.plot(
            f,
            freq_ave_cal,
            label=f"Calibrated {load.load_name} [RMS = {rms:.3f}]",
        )

        temp_ave = self.source_thermistor_temps.get(load.load_name, load.temp_ave)

        ax.plot(
            self.freq.freq,
            temp_ave,
            color="C2",
            label="Average thermistor temp",
        )
=======
        temp_ave = self.source_thermistor_temps.get(load.load_name, load.temp_ave)

        if as_residuals:
            freq_ave_cal -= temp_ave

        if load_in_title:
            ax.set_title(load.spectrum.load_name)
        elif label:
            label += f" ({load.spectrum.load_name})"
        else:
            label = load.spectrum.load_name

        if rms_in_label:
            if label:
                label += f" [RMS={rms:.3f}]"
            else:
                label = f"RMS={rms:.3f}"

        ax.plot(self.freq.freq, freq_ave_cal, label=label)

        if not as_residuals:
            if not hasattr(temp_ave, "__len__"):
                ax.axhline(
                    temp_ave,
                    color="C2",
                    label="Average thermistor temp" if label else None,
                )
            else:
                ax.plot(
                    self.freq.freq,
                    temp_ave,
                    color="C2",
                    label="Average thermistor temp",
                )
>>>>>>> 543ff39e

        ax.set_ylim([np.nanmin(freq_ave_cal), np.nanmax(freq_ave_cal)])
        if xlabel:
            ax.set_xlabel("Frequency [MHz]")

        if ylabel:
            ax.set_ylabel("Temperature [K]")

        plt.ticklabel_format(useOffset=False)
        ax.grid()
        ax.legend()

        return plt.gcf()

    def get_load_residuals(self):
        """Get residuals of the calibrated temperature for a each load."""
        return {
            name: self.calibrate(load) - load.temp_ave
            for name, load in self.loads.items()
        }

    def get_rms(self, smooth: int = 4):
        """Return a dict of RMS values for each source.

        Parameters
        ----------
        smooth : int
            The number of bins over which to smooth residuals before taking the RMS.
        """
        resids = self.get_load_residuals()
        out = {}
        for name, res in resids.items():
            if smooth > 1:
                res = convolve(res, Gaussian1DKernel(stddev=smooth), boundary="extend")
            out[name] = np.sqrt(np.nanmean(res ** 2))
        return out

    def plot_calibrated_temps(self, bins=64, fig=None, ax=None, **kwargs):
        """
        Plot all calibrated temperatures in a single figure.

        Parameters
        ----------
        bins : int
            Number of bins in the smoothed spectrum

        Returns
        -------
        fig :
            Matplotlib figure that was created.
        """
        if fig is None or ax is None or len(ax) != len(self.loads):
            fig, ax = plt.subplots(
                len(self.loads),
                1,
                sharex=True,
                gridspec_kw={"hspace": 0.05},
                figsize=(10, 12),
            )

        for i, source in enumerate(self.loads):
            self.plot_calibrated_temp(
                source,
                bins=bins,
                fig=fig,
                ax=ax[i],
<<<<<<< HEAD
                xlabel=i == (len(self.loads) - 1),
=======
                xlabel=i == (len(self._sources) - 1),
                **kwargs,
>>>>>>> 543ff39e
            )

        fig.suptitle("Calibrated Temperatures for Calibration Sources", fontsize=15)
        return fig

    def plot_coefficients(self, fig=None, ax=None):
        """
        Make a plot of the calibration models, C1, C2, Tunc, Tcos and Tsin.

        Parameters
        ----------
        fig : Figure
            Optionally pass a matplotlib figure to add to.
        ax : Axis
            Optionally pass a matplotlib axis to pass to. Must have 5 axes.
        """
        if fig is None or ax is None:
            fig, ax = plt.subplots(
                5, 1, facecolor="w", gridspec_kw={"hspace": 0.05}, figsize=(10, 9)
            )

        labels = [
            "Scale ($C_1$)",
            "Offset ($C_2$) [K]",
            r"$T_{\rm unc}$ [K]",
            r"$T_{\rm cos}$ [K]",
            r"$T_{\rm sin}$ [K]",
        ]
        for i, (kind, label) in enumerate(
            zip(["C1", "C2", "Tunc", "Tcos", "Tsin"], labels)
        ):
            ax[i].plot(self.freq.freq, getattr(self, kind)())
            ax[i].set_ylabel(label, fontsize=13)
            ax[i].grid()
            plt.ticklabel_format(useOffset=False)

            if i == 4:
                ax[i].set_xlabel("Frequency [MHz]", fontsize=13)

        fig.suptitle("Calibration Parameters", fontsize=15)
        return fig

    def clone(self, **kwargs):
        """Clone the instance, updating some parameters.

        Parameters
        ----------
        kwargs :
            All parameters to be updated.
        """
        return attr.evolve(self, **kwargs)

    def write(self, filename: str | Path):
        """
        Write all information required to calibrate a new spectrum to file.

        Parameters
        ----------
        filename : path
            The filename to write to.
        """
        # TODO: this is *not* all the metadata available when using edges-io. We should
        # build a better system of maintaining metadata in subclasses to be used here.
        with h5py.File(filename, "w") as fl:
            # Write attributes

            fl.attrs["cterms"] = self.cterms
            fl.attrs["wterms"] = self.wterms
            fl.attrs["t_load"] = self.open.spectrum.t_load
            fl.attrs["t_load_ns"] = self.open.spectrum.t_load_ns

            fl["C1"] = self.C1_poly.coefficients
            fl["C2"] = self.C2_poly.coefficients
            fl["Tunc"] = self.Tunc_poly.coefficients
            fl["Tcos"] = self.Tcos_poly.coefficients
            fl["Tsin"] = self.Tsin_poly.coefficients

            hickle.dump(self.freq, fl.create_group("frequencies"))
            hickle.dump(
                self.receiver,
                fl.create_group("receiver_s11"),
            )
            hickle.dump(
                self.internal_switch,
                fl.create_group("internal_switch"),
            )
            hickle.dump(
                self.metadata,
                fl.create_group("metadata"),
            )

    def to_calibrator(self):
        """Directly create a :class:`Calibrator` object without writing to file."""
        return Calibrator(
            cterms=self.cterms,
            wterms=self.wterms,
            t_load=self.t_load,
            t_load_ns=self.t_load_ns,
            C1=self.C1_poly,
            C2=self.C2_poly,
            Tunc=self.Tunc_poly,
            Tcos=self.Tcos_poly,
            Tsin=self.Tsin_poly,
            freq=self.freq,
            receiver_s11=self.receiver.s11_model,
            internal_switch=self.internal_switch,
            metadata=self.metadata,
        )

    def inject(
        self,
        lna_s11: np.ndarray = None,
        source_s11s: dict[str, np.ndarray] = None,
        c1: np.ndarray = None,
        c2: np.ndarray = None,
        t_unc: np.ndarray = None,
        t_cos: np.ndarray = None,
        t_sin: np.ndarray = None,
        averaged_spectra: dict[str, np.ndarray] = None,
        thermistor_temp_ave: dict[str, np.ndarray] = None,
    ) -> CalibrationObservation:
        """Make a new :class:`CalibrationObservation` based on this, with injections.

        Parameters
        ----------
        lna_s11
            The LNA S11 as a function of frequency to inject.
        source_s11s
            Dictionary of ``{source: S11}`` for each source to inject.
        c1
            Scaling parameter as a function of frequency to inject.
        c2 : [type], optional
            Offset parameter to inject as a function of frequency.
        t_unc
            Uncorrelated temperature to inject (as function of frequency)
        t_cos
            Correlated temperature to inject (as function of frequency)
        t_sin
            Correlated temperature to inject (as function of frequency)
        averaged_spectra
            Dictionary of ``{source: spectrum}`` for each source to inject.

        Returns
        -------
        :class:`CalibrationObservation`
            A new observation object with the injected models.
        """
        new = self.clone()
        new._injected_lna_s11 = lna_s11
        new._injected_source_s11s = source_s11s
        new._injected_c1 = c1
        new._injected_c2 = c2
        new._injected_t_unc = t_unc
        new._injected_t_cos = t_cos
        new._injected_t_sin = t_sin
        new._injected_averaged_spectra = averaged_spectra
        new._injected_source_temps = thermistor_temp_ave

        return new

    @classmethod
    def from_yaml(cls, config: tp.PathLike | dict, obs_path: tp.PathLike | None = None):
        """Create the calibration observation from a YAML configuration."""
        if not isinstance(config, dict):
            with open(config) as yml:
                config = ayaml.load(yml)

        iokw = config.pop("data", {})

        if not obs_path:
            obs_path = iokw.pop("path")

        from_def = iokw.pop("compile_from_def", False)

        if from_def:
            io_obs = io.CalibrationObservation.from_def(obs_path, **iokw)
        else:
            io_obs = io.CalibrationObservation(obs_path, **iokw)

        return cls.from_io(io_obs, **config)


@h5.hickleable()
@attr.s(kw_only=True)
class Calibrator:
    freq: FrequencyRange = attr.ib()

    cterms: int = attr.ib()
    wterms: int = attr.ib()

    _C1: Callable[[np.ndarray], np.ndarray] = attr.ib()
    _C2: Callable[[np.ndarray], np.ndarray] = attr.ib()
    _Tunc: Callable[[np.ndarray], np.ndarray] = attr.ib()
    _Tcos: Callable[[np.ndarray], np.ndarray] = attr.ib()
    _Tsin: Callable[[np.ndarray], np.ndarray] = attr.ib()
    _receiver_s11: Callable[[np.ndarray], np.ndarray] = attr.ib()
    internal_switch = attr.ib()
    t_load: float = attr.ib(300)
    t_load_ns: float = attr.ib(350)
    metadata: dict = attr.ib(default=attr.Factory(dict))

    def __attrs_post_init__(self):
        """Initialize properties of the class."""
        for key in ["C1", "C2", "Tunc", "Tcos", "Tsin"]:
            setattr(self, key, partial(self._call_func, key=key, norm=True))
        for key in [
            "receiver_s11",
        ]:
            setattr(self, key, partial(self._call_func, key=key, norm=False))

    @internal_switch.validator
    def _isw_vld(self, att, val):
        if isinstance(val, s11.InternalSwitch):
            return

        for key in ("s11", "s12", "s22"):
            if not hasattr(val, f"{key}_model") or not callable(
                getattr(val, f"{key}_model")
            ):
                raise ValueError(f"internal_switch must provide {key}_model method")

    def _call_func(self, freq: tp.FreqType | None = None, *, key=None, norm=False):
        if freq is None:
            freq = self.freq.freq

        if not hasattr(freq, "unit"):
            raise ValueError("freq must have units of frequency")

        if norm:
            freq = self.freq.normalize(freq)
        else:
            freq = freq.to_value("MHz")

        return getattr(self, "_" + key)(freq)

    @classmethod
    def from_calobs_file(cls, path: tp.PathLike) -> Calibrator:
        """Generate from calobs file."""
        calobs = hickle.load(path)
        return calobs.to_calibrator()

    @classmethod
    def from_calfile(cls, path: tp.PathLike) -> Calibrator:
        """Generate from calfile."""
        with h5py.File(path, "r") as fl:
            cterms = fl.attrs["cterms"]
            wterms = fl.attrs["wterms"]
            t_load = fl.attrs["t_load"]
            t_load_ns = fl.attrs["t_load_ns"]

            C1 = np.poly1d(fl["C1"])
            C2 = np.poly1d(fl["C2"])
            Tunc = np.poly1d(fl["Tunc"])
            Tcos = np.poly1d(fl["Tcos"])
            Tsin = np.poly1d(fl["Tsin"])

            freq = hickle.load(fl["frequencies"])
            receiver_s11 = hickle.load(fl["receiver_s11"])
            internal_switch = hickle.load(fl["internal_switch"])
            metadata = hickle.load(fl["metadata"])

        return cls(
            cterms=cterms,
            wterms=wterms,
            t_load=t_load,
            t_load_ns=t_load_ns,
            C1=C1,
            C2=C2,
            Tunc=Tunc,
            Tcos=Tcos,
            Tsin=Tsin,
            freq=freq,
            receiver_s11=receiver_s11.s11_model,
            internal_switch=internal_switch,
            metadata=metadata,
        )

    @classmethod
    def from_old_calfile(cls, path: tp.PathLike) -> Calibrator:
        """Read from older calfiles."""
        with h5py.File(path, "r") as fl:
            cterms = int(fl.attrs["cterms"])
            wterms = int(fl.attrs["wterms"])
            t_load = fl.attrs.get("t_load", 300)
            t_load_ns = fl.attrs.get("t_load_ns", 400)

            C1_poly = np.poly1d(fl["C1"][...])
            C2_poly = np.poly1d(fl["C2"][...])
            Tcos_poly = np.poly1d(fl["Tcos"][...])
            Tsin_poly = np.poly1d(fl["Tsin"][...])
            Tunc_poly = np.poly1d(fl["Tunc"][...])

            freq = FrequencyRange(fl["frequencies"][...] * un.MHz)

            try:
                metadata = dict(fl["metadata"].attrs)
            except KeyError:
                # For backwards compat
                metadata = {}

            _lna_s11_rl = Spline(freq.freq.to_value("MHz"), fl["lna_s11_real"][...])
            _lna_s11_im = Spline(freq.freq.to_value("MHz"), fl["lna_s11_imag"][...])

            _intsw_s11_rl = Spline(freq.freq, fl["internal_switch_s11_real"][...])
            _intsw_s11_im = Spline(freq.freq, fl["internal_switch_s11_imag"][...])
            _intsw_s12_rl = Spline(freq.freq, fl["internal_switch_s12_real"][...])
            _intsw_s12_im = Spline(freq.freq, fl["internal_switch_s12_imag"][...])
            _intsw_s22_rl = Spline(freq.freq, fl["internal_switch_s22_real"][...])
            _intsw_s22_im = Spline(freq.freq, fl["internal_switch_s22_imag"][...])

            internal_switch = SimpleNamespace(
                s11_model=lambda freq: _intsw_s11_rl(freq) + _intsw_s11_im(freq) * 1j,
                s12_model=lambda freq: _intsw_s12_rl(freq) + _intsw_s12_im(freq) * 1j,
                s22_model=lambda freq: _intsw_s22_rl(freq) + _intsw_s22_im(freq) * 1j,
            )

        return cls(
            C1=C1_poly,
            C2=C2_poly,
            Tunc=Tunc_poly,
            Tcos=Tcos_poly,
            Tsin=Tsin_poly,
            freq=freq,
            receiver_s11=lambda x: _lna_s11_rl(x) + 1j * _lna_s11_im(x),
            internal_switch=internal_switch,
            t_load=t_load,
            t_load_ns=t_load_ns,
            cterms=cterms,
            wterms=wterms,
            metadata=metadata,
        )

    @classmethod
    def from_calobs(cls, calobs: CalibrationObservation) -> Calibrator:
        """Generate a :class:`Calibration` from an in-memory observation."""
        return calobs.to_calibrator()

    def _linear_coefficients(self, freq, ant_s11):
        return rcf.get_linear_coefficients(
            ant_s11,
            self.receiver_s11(freq),
            self.C1(freq),
            self.C2(freq),
            self.Tunc(freq),
            self.Tcos(freq),
            self.Tsin(freq),
            self.t_load,
        )

    def calibrate_temp(self, freq: np.ndarray, temp: np.ndarray, ant_s11: np.ndarray):
        """
        Calibrate given uncalibrated spectrum.

        Parameters
        ----------
        freq : np.ndarray
            The frequencies at which to calibrate
        temp :  np.ndarray
            The temperatures to calibrate (in K).
        ant_s11 : np.ndarray
            The antenna S11 for the load.

        Returns
        -------
        temp : np.ndarray
            The calibrated temperature.
        """
        a, b = self._linear_coefficients(freq, ant_s11)
        return temp * a + b

    def decalibrate_temp(self, freq, temp, ant_s11):
        """
        De-calibrate given calibrated spectrum.

        Parameters
        ----------
        freq : np.ndarray
            The frequencies at which to calibrate
        temp :  np.ndarray
            The temperatures to calibrate (in K).
        ant_s11 : np.ndarray
            The antenna S11 for the load.

        Returns
        -------
        temp : np.ndarray
            The calibrated temperature.

        Notes
        -----
        Using this and then :method:`calibrate_temp` immediately should be an identity
        operation.
        """
        a, b = self._linear_coefficients(freq, ant_s11)
        return (temp - b) / a

    def calibrate_Q(
        self, freq: np.ndarray, q: np.ndarray, ant_s11: np.ndarray
    ) -> np.ndarray:
        """
        Calibrate given power ratio spectrum.

        Parameters
        ----------
        freq : np.ndarray
            The frequencies at which to calibrate
        q :  np.ndarray
            The power ratio to calibrate.
        ant_s11 : np.ndarray
            The antenna S11 for the load.

        Returns
        -------
        temp : np.ndarray
            The calibrated temperature.
        """
        uncal_temp = self.t_load_ns * q + self.t_load

        return self.calibrate_temp(freq, uncal_temp, ant_s11)


def perform_term_sweep(
    calobs: CalibrationObservation,
    delta_rms_thresh: float = 0,
    max_cterms: int = 15,
    max_wterms: int = 15,
) -> CalibrationObservation:
    """For a given calibration definition, perform a sweep over number of terms.

    Parameters
    ----------
    calobs: :class:`CalibrationObservation` instance
        The definition calibration class. The `cterms` and `wterms` in this instance
        should define the *lowest* values of the parameters to sweep over.
    delta_rms_thresh : float
        The threshold in change in RMS between one set of parameters and the next that
        will define where to cut off. If zero, will run all sets of parameters up to
        the maximum terms specified.
    max_cterms : int
        The maximum number of cterms to trial.
    max_wterms : int
        The maximum number of wterms to trial.
    """
    cterms = range(calobs.cterms, max_cterms)
    wterms = range(calobs.wterms, max_wterms)

    winner = np.zeros(len(cterms), dtype=int)
    rms = np.ones((len(cterms), len(wterms))) * np.inf

    for i, c in enumerate(cterms):
        for j, w in enumerate(wterms):
            clb = calobs.clone(cterms=c, wterms=w)

            res = clb.get_load_residuals()
            dof = sum(len(r) for r in res.values()) - c - w

            rms[i, j] = np.sqrt(
                sum(np.nansum(np.square(x)) for x in res.values()) / dof
            )

            logger.info(f"Nc = {c:02}, Nw = {w:02}; RMS/dof = {rms[i, j]:1.3e}")

            # If we've decreased by more than the threshold, this wterms becomes
            # the new winner (for this number of cterms)
            if j > 0 and rms[i, j] >= rms[i, j - 1] - delta_rms_thresh:
                winner[i] = j - 1
                break

        if i > 0 and rms[i, winner[i]] >= rms[i - 1, winner[i - 1]] - delta_rms_thresh:
            break

    logger.info(
        f"Best parameters found for Nc={cterms[i-1]}, "
        f"Nw={wterms[winner[i-1]]}, "
        f"with RMS = {rms[i-1, winner[i-1]]}."
    )

    best = np.unravel_index(np.argmin(rms), rms.shape)
    return calobs.clone(
        cterms=cterms[best[0]],
        wterms=cterms[best[1]],
    )<|MERGE_RESOLUTION|>--- conflicted
+++ resolved
@@ -9,19 +9,12 @@
 import attr
 import h5py
 import hickle
-import inspect
 import numpy as np
 import warnings
 from astropy import units as un
 from astropy.convolution import Gaussian1DKernel, convolve
-<<<<<<< HEAD
 from astropy.io.misc import yaml as ayaml
 from edges_io import h5, io
-from edges_io import utils as iou
-=======
-from datetime import datetime, timedelta
-from edges_io import io
->>>>>>> 543ff39e
 from edges_io.logging import logger
 from functools import partial
 from matplotlib import pyplot as plt
@@ -30,866 +23,14 @@
 from types import SimpleNamespace
 from typing import Any, Callable, Sequence
 
-from . import __version__
 from . import modelling as mdl
 from . import receiver_calibration_func as rcf
 from . import reflection_coefficient as rc
 from . import s11
 from . import types as tp
-from . import xrfi
 from .cached_property import cached_property, safe_property
-from .config import config
+from .spectra import LoadSpectrum
 from .tools import FrequencyRange, bin_array, get_data_path
-
-
-@h5.hickleable()
-@attr.s(kw_only=True, frozen=True)
-class LoadSpectrum:
-    """A class representing a measured spectrum from some Load averaged over time.
-
-    Parameters
-    ----------
-    freq
-        The frequencies associated with the spectrum.
-    q
-        The measured power-ratios of the three-position switch averaged over time.
-    variance
-        The variance of *a single* time-integration as a function of frequency.
-    n_integrations
-        The number of integrations averaged over.
-    temp_ave
-        The average measured physical temperature of the load while taking spectra.
-    t_load_ns
-        The "assumed" temperature of the load + noise source
-    t_load
-        The "assumed" temperature of the load
-    _metadata
-        A dictionary of metadata items associated with the spectrum.
-    """
-
-    freq: FrequencyRange = attr.ib()
-    q: np.ndarray = attr.ib(
-        eq=attr.cmp_using(eq=partial(np.array_equal, equal_nan=True))
-    )
-    variance: np.ndarray | None = attr.ib(
-        eq=attr.cmp_using(eq=partial(np.array_equal, equal_nan=True))
-    )
-    n_integrations: int = attr.ib()
-    temp_ave: float = attr.ib()
-    t_load_ns: float = attr.ib(300, 0)
-    t_load: float = attr.ib(400.0)
-    _metadata: dict[str, Any] = attr.ib(default=attr.Factory(dict))
-
-    @property
-    def metadata(self) -> dict[str, Any]:
-        """Metadata associated with the object."""
-        return {
-            **self._metadata,
-            **{
-                "n_integrations": self.n_integrations,
-                "f_low": self.freq.min,
-                "f_high": self.freq.max,
-            },
-        }
-
-    @classmethod
-    def from_h5(cls, path):
-        """Read the contents of a .h5 file into a LoadSpectrum."""
-
-        def read_group(grp):
-            return cls(
-                freq=FrequencyRange(grp[...] * un.MHz),
-                q=grp["Q_mean"][...],
-                variance=grp["Q_var"],
-                n_integrations=grp["n_integrations"],
-                temp_ave=grp["temp_ave"],
-                t_load_ns=grp["t_load_ns"],
-                t_load=grp["t_load"],
-                metadata=dict(grp.attrs),
-            )
-
-<<<<<<< HEAD
-        if isinstance(path, (str, Path)):
-            with h5py.File(path, "r") as fl:
-                return read_group(fl)
-        else:
-            return read_group(path)
-=======
-        if decade_ticks:
-            for axx in ax:
-                axx.xaxis.set_ticks(
-                    [50, 60, 70, 80, 90, 100, 110, 120, 130, 140, 150, 160, 170, 180],
-                    minor=[],
-                )
-                axx.grid(True)
-        ax[-1].set_xlabel("Frequency [MHz]")
-
-        corr = self.corrected_load_s11
-        model = self.s11_model(self.freq.freq)
-
-        ax[0].plot(
-            self.freq.freq, 20 * np.log10(np.abs(model)), color=color_abs, label=label
-        )
-        if ylabels:
-            ax[0].set_ylabel(r"$|S_{11}|$")
-
-        ax[1].plot(self.freq.freq, np.abs(model) - np.abs(corr), color_diff)
-        if ylabels:
-            ax[1].set_ylabel(r"$\Delta  |S_{11}|$")
-
-        ax[2].plot(
-            self.freq.freq, np.unwrap(np.angle(model)) * 180 / np.pi, color=color_abs
-        )
-        if ylabels:
-            ax[2].set_ylabel(r"$\angle S_{11}$")
-
-        ax[3].plot(
-            self.freq.freq,
-            np.unwrap(np.angle(model)) - np.unwrap(np.angle(corr)),
-            color_diff,
-        )
-        if ylabels:
-            ax[3].set_ylabel(r"$\Delta \angle S_{11}$")
-
-        if title is None:
-            title = f"{self.load_name} Reflection Coefficient Models"
-
-        if title:
-            fig.suptitle(f"{self.load_name} Reflection Coefficient Models", fontsize=14)
-        if label:
-            ax[0].legend()
-
-        return fig
-
-
-@attr.s(kw_only=True, frozen=True)
-class LoadS11(_S11Base):
-    """S11 for a lab calibration load.
-
-    Parameters
-    ----------
-    internal_switch : :class:`s11.InternalSwitch`
-        The internal switch state corresponding to the load.
-
-    Other Parameters
-    ----------------
-    Passed through to :class:`_S11Base`.
-    """
-
-    internal_switch: s11.InternalSwitch = attr.ib()
-
-    @classmethod
-    def from_path(
-        cls,
-        load_name: str,
-        path: tp.PathLike,
-        run_num_load: int = 1,
-        run_num_switch: int = 1,
-        repeat_num_load: int = attr.NOTHING,
-        repeat_num_switch: int = attr.NOTHING,
-        resistance: float = 50.166,
-        model_internal_switch: mdl.Model = attr.NOTHING,
-        **kwargs,
-    ):
-        """
-        Create a new object from a given path and load name.
-
-        Parameters
-        ----------
-        load_name : str
-            The name of the load to create.
-        path : str or Path
-            The path to the overall calibration observation.
-        run_num_load : int
-            The run to use (default is last run available).
-        run_num_switch : int
-            The run to use for the switch S11 (default is last run available).
-        kwargs
-            All other arguments are passed through to the constructor of
-            :class:`LoadS11`.
-
-        Returns
-        -------
-        s11 : :class:`LoadS11`
-            The S11 of the load.
-        """
-        antsim = load_name.startswith("AntSim")
-        path = Path(path)
-
-        if not antsim:
-            load_name = io.LOAD_ALIASES[load_name]
-
-        s11_load_dir = (io.AntSimS11 if antsim else io.LoadS11)(
-            path / "S11" / f"{load_name}{run_num_load:02}", repeat_num=repeat_num_load
-        )
-
-        internal_switch = s11.InternalSwitch(
-            data=io.SwitchingState(
-                path / "S11" / f"SwitchingState{run_num_switch:02}",
-                repeat_num=repeat_num_switch,
-            ),
-            resistance=resistance,
-            model=model_internal_switch,
-        )
-        return cls(load_s11=s11_load_dir, internal_switch=internal_switch, **kwargs)
-
-    @cached_property
-    def measured_load_s11_raw(self):
-        """The measured S11 of the load, calculated from raw internal standards."""
-        return rc.de_embed(
-            self.open.switchval,
-            self.short.switchval,
-            self.match.switchval,
-            self.open.s11,
-            self.short.s11,
-            self.match.s11,
-            self.external.s11,
-        )[0]
-
-    @cached_property
-    def corrected_load_s11(self) -> np.ndarray:
-        """The measured S11 of the load, corrected for the internal switch."""
-        return rc.gamma_de_embed(
-            self.internal_switch.s11_model(self.freq.freq),
-            self.internal_switch.s12_model(self.freq.freq),
-            self.internal_switch.s22_model(self.freq.freq),
-            self.measured_load_s11_raw,
-        )
-
-
-@attr.s
-class LNA(_S11Base):
-    """A special case of :class:`SwitchCorrection` for the LNA.
-
-    Parameters
-    ----------
-    load_s11
-        The Receiver Reading S11 measurements.
-    resistance
-        The resistance of the receiver.
-    kwargs
-        All other arguments passed to :class:`SwitchCorrection`.
-    """
-
-    load_s11: io.ReceiverReading = attr.ib()
-    resistance: float = attr.ib(default=50.009, kw_only=True)
-
-    @cached_property
-    def load_name(self) -> str:
-        """The name of the load."""
-        return "lna"
-
-    @property
-    def repeat_num(self) -> int:
-        """The repeat num used for the LNA measurement."""
-        return self.load_s11.repeat_num
-
-    @classmethod
-    def from_path(
-        cls,
-        path: str | Path,
-        repeat_num: int | None = attr.NOTHING,
-        run_num: int = 1,
-        **kwargs,
-    ):
-        """
-        Create an instance from a given path.
-
-        Parameters
-        ----------
-        path : str or Path
-            Path to overall Calibration Observation.
-        run_num_load : int
-            The run to use for the LNA (default latest available).
-        run_num_switch : int
-            The run to use for the switching state (default lastest available).
-        kwargs
-            All other arguments passed through to :class:`SwitchCorrection`.
-
-        Returns
-        -------
-        lna : :class:`LNA`
-            The LNA object.
-        """
-        path = Path(path)
-        load_s11 = io.ReceiverReading(
-            path=path / "S11" / f"ReceiverReading{run_num:02}",
-            repeat_num=repeat_num,
-            fix=False,
-        )
-
-        return cls(load_s11=load_s11, **kwargs)
-
-    @cached_property
-    def external(self):
-        """VNA S11 measurements for the load."""
-        return S1P(
-            self.load_s11.children["receiverreading"],
-            f_low=self.freq.freq.min(),
-            f_high=self.freq.freq.max(),
-        )
-
-    @cached_property
-    def measured_load_s11_raw(self):
-        """Measured S11 of of the LNA."""
-        # Models of standards
-        oa, sa, la = rc.agilent_85033E(
-            self.freq.freq, self.resistance, match_delay=True
-        )
-
-        # Correction at switch
-        return rc.de_embed(
-            oa, sa, la, self.open.s11, self.short.s11, self.match.s11, self.external.s11
-        )[0]
-
-
-@attr.s(kw_only=True, frozen=True)
-class LoadSpectrum:
-    """A class representing a measured spectrum from some Load.
-
-    Parameters
-    ----------
-    spec_obj : :class:`io.Spectrum`
-        The base Spectrum object defining the on-disk spectra.
-    resistance_obj : :class:`io.Resistance`
-        The base Resistance object defining the on-disk resistance measurements.
-    switch_correction : :class:`SwitchCorrection`
-        A `SwitchCorrection` for this particular load. If not given, will be
-        constructed automatically.
-    f_low : float
-        Minimum frequency to keep.
-    f_high : float
-        Maximum frequency to keep.
-    ignore_times_percent : float
-        Must be between 0 and 100. Number of time-samples in a file to reject
-        from the start of the file.
-    rfi_removal : str
-        Either '1D', '2D' or '1D2D'. If given, will perform median and mean-filtered
-        xRFI over either the
-        2D waterfall, or integrated 1D spectrum. The latter is usually reasonable
-        for calibration sources, while the former is good for field data. "1D2D"
-        is a hybrid approach in which the variance per-frequency is determined
-        from the 2D data, but filtering occurs only over frequency.
-    rfi_kernel_width_time : int
-        The kernel width for the detrending of data for
-        RFI removal in the time dimension (only used if `rfi_removal` is "2D").
-    rfi_kernel_width_freq : int
-        The kernel width for the detrending of data for
-        RFI removal in the frequency dimension.
-    rfi_threshold : float
-        The threshold (in equivalent standard deviation units) above which to
-        flag data as RFI.
-    cache_dir : str or Path
-        An alternative directory in which to load/save cached reduced files.
-    t_load
-        Fiducial guess for the temperature of the internal load.
-    t_load_ns
-        Fiducial guess for the temperature of the internal load + noise source.
-    freq_bin_size
-        The size of the frequency bins, in units of their raw size (i.e. default of
-        one is to not bin in frequency).
-    temperature_range
-        If set, mask out spectra taken when the thermistor temp is outside the range
-        (i.e. don't include it in the average /variance).
-    """
-
-    spec_obj: tuple[io.Spectrum] = attr.ib(converter=tuple)
-    resistance_obj: io.Resistance = attr.ib()
-    switch_correction: LoadS11 | None = attr.ib(default=None)
-    f_low: float = attr.ib(default=40.0)
-    f_high: float | None = attr.ib(default=None)
-    ignore_times_percent: float = attr.ib(default=5.0)
-    rfi_removal: Literal["1D", "2D", "1D2D", False, None] = attr.ib(default="1D2D")
-    rfi_kernel_width_time: int = attr.ib(default=16, converter=int)
-    rfi_kernel_width_freq: int = attr.ib(default=16, converter=int)
-    rfi_threshold: float = attr.ib(default=6.0, converter=float)
-    cache_dir: str | Path = attr.ib(default=".", converter=Path)
-    t_load: float = attr.ib(default=300.0)
-    t_load_ns: float = attr.ib(default=400.0)
-    freq_bin_size: int = attr.ib(default=1)
-    temperature_range: float | tuple[float, float] | None = attr.ib(None)
-
-    @property
-    def load_name(self) -> str:
-        """The name of the load."""
-        return self.spec_obj[0].load_name
-
-    @resistance_obj.validator
-    def _resistance_validator(self, att, val):
-        assert (
-            self.spec_obj[0].load_name == val.load_name
-        ), "spec and resistance load_name must be the same"
-
-    @property
-    def spec_files(self) -> tuple[Path]:
-        """The tuple of files that are combined into this spectrum."""
-        return tuple(spec_obj.path for spec_obj in self.spec_obj)
-
-    @property
-    def resistance_file(self) -> Path:
-        """The path to the file holding resistance measurements."""
-        return self.resistance_obj.path
-
-    @property
-    def run_num(self) -> int:
-        """The run number used."""
-        return self.spec_obj[0].run_num
-
-    @cached_property
-    def freq(self) -> FrequencyRange:
-        """Frequencies of observation."""
-        f_high = self.f_high or attr.NOTHING
-        return FrequencyRange.from_edges(
-            f_low=self.f_low, f_high=f_high, bin_size=self.freq_bin_size
-        )
->>>>>>> 543ff39e
-
-    @classmethod
-    def from_io(
-        cls,
-        io_obs: io.CalibrationObservation,
-        load_name: str,
-        f_low=40.0 * un.MHz,
-        f_high=np.inf * un.MHz,
-        freq_bin_size=1,
-        ignore_times_percent: float = 5.0,
-        rfi_threshold: float = 6.0,
-        rfi_kernel_width_freq: int = 16,
-        **kwargs,
-    ):
-        """Instantiate the class from a given load name and directory.
-
-        Parameters
-        ----------
-        load_name : str
-            The load name (one of 'ambient', 'hot_load', 'open' or 'short').
-        direc : str or Path
-            The top-level calibration observation directory.
-        run_num : int
-            The run number to use for the spectra.
-        filetype : str
-            The filetype to look for (acq or h5).
-        kwargs :
-            All other arguments to :class:`LoadSpectrum`.
-
-        Returns
-        -------
-        :class:`LoadSpectrum`.
-        """
-        spec = getattr(io_obs.spectra, load_name)
-        res = getattr(io_obs.resistance, load_name)
-
-        freq = FrequencyRange.from_edges(
-            f_low=f_low, f_high=f_high, bin_size=freq_bin_size
-        )
-
-        sig = inspect.signature(cls.from_io)
-        lc = locals()
-        defining_dict = {
-            p: lc[p] for p in sig.parameters if p not in ["cls", "cache_dir"]
-        }
-
-        hsh = iou.stable_hash(
-            tuple(defining_dict.values()) + (__version__.split(".")[0],)
-        )
-
-        means, variances, n_integ = cls._ave_and_var_spec(
-            spec_obj=spec,
-            load_name=load_name,
-            hsh=hsh,
-            freq=freq,
-            ignore_times_percent=ignore_times_percent,
-            freq_bin_size=freq_bin_size,
-            rfi_threshold=rfi_threshold,
-            rfi_kernel_width_freq=rfi_kernel_width_freq,
-        )
-
-        temperature = cls.get_thermistor_temp(res)
-        temperature = temperature[
-            int((ignore_times_percent / 100) * len(temperature)) :
-        ]
-
-        return cls(
-            freq=freq,
-            q=means["Q"],
-            variance=variances["Q"],
-            n_integrations=n_integ,
-            temp_ave=np.nanmean(temperature),
-            metadata={
-                "spectra_path": spec[0].path,
-                "resistance_path": res.path,
-                "freq_bin_size": freq_bin_size,
-                "ignore_times_percent": ignore_times_percent,
-                "rfi_threshold": rfi_threshold,
-                "rfi_kernel_width_freq": rfi_kernel_width_freq,
-                "hash": hsh,
-            },
-            **kwargs,
-        )
-
-    @property
-    def averaged_Q(self) -> np.ndarray:
-        """Ratio of powers averaged over time.
-
-        Notes
-        -----
-        The formula is
-
-        .. math:: Q = (P_source - P_load)/(P_noise - P_load)
-        """
-        return self.q
-
-    @property
-    def variance_Q(self) -> np.ndarray:
-        """Variance of Q across time (see averaged_Q)."""
-        return self.variance
-
-    @property
-    def averaged_spectrum(self) -> np.ndarray:
-        """T* = T_noise * Q  + T_load."""
-        return self.averaged_Q * self.t_load_ns + self.t_load
-
-    @property
-    def variance_spectrum(self) -> np.ndarray:
-        """Variance of uncalibrated spectrum across time (see averaged_spectrum)."""
-        return self.variance_Q * self.t_load_ns ** 2
-
-    @classmethod
-    def _ave_and_var_spec(
-        cls,
-        spec_obj,
-        load_name,
-        hsh,
-        freq,
-        ignore_times_percent,
-        freq_bin_size,
-        rfi_threshold,
-        rfi_kernel_width_freq,
-    ) -> tuple[dict, dict, int]:
-        """Get the mean and variance of the spectra."""
-        kinds = ["p0", "p1", "p2", "Q"]
-
-        cache_dir = config["cal"]["cache-dir"]
-        if cache_dir is not None:
-            cache_dir = Path(cache_dir)
-            fname = cache_dir / f"{load_name}_{hsh}.h5"
-
-            if fname.exists():
-                logger.info(
-                    f"Reading in previously-created integrated {load_name} spectra..."
-                )
-                means = {}
-                variances = {}
-                n_integrations = 0
-                with h5py.File(fname, "r") as fl:
-                    for kind in kinds:
-                        means[kind] = fl[kind + "_mean"][...]
-                        variances[kind] = fl[kind + "_var"][...]
-                        n_integrations = fl.attrs.get("n_integrations", 0)
-                return means, variances, n_integrations
-
-        logger.info(f"Reducing {load_name} spectra...")
-        spectra = cls._read_spectrum(
-            spec_obj=spec_obj, freq=freq, ignore_times_percent=ignore_times_percent
-        )
-
-        means = {}
-        variances = {}
-
-        if self.temperature_range is not None:
-            # Cut on temperature.
-            if not hasattr(self.temperature_range, "__len__"):
-                median = np.median(self.thermistor_temp)
-                temp_range = (
-                    median - self.temperature_range / 2,
-                    median + self.temperature_range / 2,
-                )
-            else:
-                temp_range = self.temperature_range
-
-            temp_mask = np.zeros(spectra["Q"].shape[1], dtype=bool)
-            for i, c in enumerate(self.get_thermistor_indices()):
-                print(i, c, self.thermistor_temp[c] if not np.isnan(c) else "nan")
-                if np.isnan(c):
-                    temp_mask[i] = False
-                else:
-                    temp_mask[i] = (self.thermistor_temp[c] >= temp_range[0]) & (
-                        self.thermistor_temp[c] < temp_range[1]
-                    )
-
-            if not np.any(temp_mask):
-                raise RuntimeError(
-                    "The temperature range has masked all spectra!"
-                    f"Temperature Range Desired: {temp_range}.\n"
-                    "Temperature Range of Data: "
-                    f"{(self.thermistor_temp.min(), self.thermistor_temp.max())}\n"
-                    f"Time Range of Spectra: "
-                    f"{(self.spectrum_timestamps[0], self.spectrum_timestamps[-1])}\n"
-                    f"Time Range of Thermistor: "
-                    f"{(self.thermistor_timestamps[0], self.thermistor_timestamps[-1])}"
-                )
-
-        else:
-            temp_mask = np.ones(spectra["Q"].shape[1], dtype=bool)
-
-        for key, spec in spectra.items():
-            # Weird thing where there are zeros in the spectra.
-            spec[spec == 0] = np.nan
-
-<<<<<<< HEAD
-            spec = bin_array(spec.T, size=freq_bin_size).T
-=======
-            spec = tools.bin_array(spec.T, size=self.freq_bin_size).T
-            spec[:, ~temp_mask] = np.nan
->>>>>>> 543ff39e
-
-            mean = np.nanmean(spec, axis=1)
-            var = np.nanvar(spec, axis=1)
-            n_intg = spec.shape[1]
-
-            nsample = np.sum(~np.isnan(spec), axis=1)
-
-            width = max(1, rfi_kernel_width_freq // freq_bin_size)
-
-            varfilt = xrfi.flagged_filter(var, size=2 * width + 1)
-            resid = mean - xrfi.flagged_filter(mean, size=2 * width + 1)
-            flags = np.logical_or(
-                resid > rfi_threshold * np.sqrt(varfilt / nsample),
-                var - varfilt
-                > rfi_threshold * np.sqrt(2 * varfilt ** 2 / (nsample - 1)),
-            )
-
-            mean[flags] = np.nan
-            var[flags] = np.nan
-
-            means[key] = mean
-            variances[key] = var
-
-        if cache_dir is not None:
-            if not cache_dir.exists():
-                cache_dir.mkdir()
-
-            with h5py.File(fname, "w") as fl:
-                logger.info(f"Saving reduced spectra to cache at {fname}")
-                for kind in kinds:
-                    fl[kind + "_mean"] = means[kind]
-                    fl[kind + "_var"] = variances[kind]
-                fl.attrs["n_integrations"] = n_intg
-
-        return means, variances, n_intg
-
-<<<<<<< HEAD
-    @classmethod
-    def _read_spectrum(cls, spec_obj, freq, ignore_times_percent) -> dict:
-=======
-    @cached_property
-    def spectrum_ancillary(self) -> dict[str, np.ndarray]:
-        """Ancillary data from the spectrum measurements."""
-        fname = self._get_integrated_filename().with_suffix(".anc.h5")
-        if fname.exists():
-            logger.info("Reading in ancillary spectrum data from .anc.h5 file...")
-            out = {}
-            with h5py.File(fname) as fl:
-                for key in fl.keys():
-                    out[key] = fl[key][...]
-
-        else:
-            anc = [spec_obj.data["time_ancillary"] for spec_obj in self.spec_obj]
-
-            n_times = sum(len(a["times"]) for a in anc)
-
-            index_start_spectra = int((self.ignore_times_percent / 100) * n_times)
-
-            out = {
-                key: np.hstack(tuple(a[key].T for a in anc)).T[index_start_spectra:]
-                for key in anc[0]
-            }
-
-            with h5py.File(fname, "w") as fl:
-                logger.info(f"Saving spectrum ancillary to cache at {fname}")
-                for key, val in out.items():
-                    fl[key] = val
-
-        return out
-
-    @cached_property
-    def spectrum_timestamps(self) -> list[datetime]:
-        """Timestamps from each 3-position switch measurement."""
-        return [
-            datetime.strptime(d, "%Y:%j:%H:%M:%S")
-            for d in self.spectrum_ancillary["times"].astype(str)
-        ]
-
-    def get_spectra(self) -> dict:
-        """Read all spectra and remove RFI.
-
-        Returns
-        -------
-        dict :
-            A dictionary with keys being different powers (p1, p2, p3, Q), and values
-            being ndarrays.
-        """
-        spec = self._read_spectrum()
-
-        if self.rfi_removal == "2D":
-            for key, val in spec.items():
-                # Need to set nans and zeros to inf so that median/mean detrending
-                # can work.
-                val[np.isnan(val)] = np.inf
-
-                if key != "Q":
-                    val[val == 0] = np.inf
-
-                flags, _ = xrfi.xrfi_medfilt(
-                    val,
-                    threshold=self.rfi_threshold,
-                    kt=self.rfi_kernel_width_time,
-                    kf=self.rfi_kernel_width_freq,
-                )
-                val[flags] = np.nan
-                spec[key] = val
-        return spec
-
-    def _read_spectrum(self) -> dict:
->>>>>>> 543ff39e
-        """
-        Read the contents of the spectrum files into memory.
-
-        Removes a starting percentage of times, and masks out certain frequencies.
-
-        Returns
-        -------
-        dict :
-            A dictionary of the contents of the file. Usually p0, p1, p2 (un-normalised
-            powers of source, load, and load+noise respectively), and ant_temp (the
-            uncalibrated, but normalised antenna temperature).
-        """
-        data = [o.data for o in spec_obj]
-
-        n_times = sum(len(d["time_ancillary"]["times"]) for d in data)
-        nfreq = np.sum(freq.mask)
-        out = {
-            "p0": np.empty((nfreq, n_times)),
-            "p1": np.empty((nfreq, n_times)),
-            "p2": np.empty((nfreq, n_times)),
-            "Q": np.empty((nfreq, n_times)),
-        }
-
-        index_start_spectra = int((ignore_times_percent / 100) * n_times)
-        for key, val in out.items():
-            nn = 0
-            for d in data:
-                n = len(d["time_ancillary"]["times"])
-<<<<<<< HEAD
-                val[:, nn : (nn + n)] = d["spectra"][key][freq.mask]
-                nn += n
-=======
-                val[:, nn : (nn + n)] = d["spectra"][key][self.freq.mask]
-                nn += n
-
-            out[key] = val[:, index_start_spectra:]
-
-        return out
-
-    def get_thermistor_indices(self) -> list[int | np.nan]:
-        """Get the index of the closest therm measurement for each spectrum."""
-        closest = []
-        indx = 0
-
-        deltat = self.thermistor_timestamps[1] - self.thermistor_timestamps[0]
-
-        for d in self.spectrum_timestamps:
-            if indx >= len(self.thermistor_timestamps):
-                closest.append(np.nan)
-                continue
-
-            for i, td in enumerate(self.thermistor_timestamps[indx:], start=indx):
-
-                if d - td > timedelta(0) and d - td <= deltat:
-                    closest.append(i)
-                    break
-                if d - td > timedelta(0):
-                    indx += 1
-
-            else:
-                closest.append(np.nan)
-
-        return closest
-
-    @cached_property
-    def thermistor(self) -> np.ndarray:
-        """The thermistor readings."""
-        ary = self.resistance_obj.read()[0]
-
-        return ary[int((self.ignore_times_percent / 100) * len(ary)) :]
-
-    @cached_property
-    def thermistor_timestamps(self) -> list[datetime]:
-        """Timestamps of all the thermistor measurements."""
-        if "time" in self.thermistor.dtype.names:
-            times = self.thermistor["time"]
-            dates = self.thermistor["date"]
-            times = [
-                datetime.strptime(d + ":" + t, "%m/%d/%Y:%H:%M:%S")
-                for d, t in zip(dates.astype(str), times.astype(str))
-            ]
-        else:
-            times = [
-                datetime.strptime(d.split(".")[0], "%m/%d/%Y %H:%M:%S")
-                for d in self.thermistor["start_time"].astype(str)
-            ]
-
-        return times
-
-    @cached_property
-    def thermistor_temp(self):
-        """The associated thermistor temperature in K."""
-        return rcf.temperature_thermistor(self.thermistor["load_resistance"])
-
-    @cached_property
-    def temp_ave(self):
-        """Average thermistor temperature (over time and frequency)."""
-        return np.nanmean(self.thermistor_temp)
-
-    def write(self, path=None):
-        """
-        Write a HDF5 file containing the contents of the LoadSpectrum.
-
-        Parameters
-        ----------
-        path : str
-            Directory into which to save the file, or full path to file.
-            If a directory, filename will be <load_name>_averaged_spectrum.h5.
-            Default is current directory.
-        """
-        path = Path(path or ".")
-
-        # Allow to pass in a directory name *or* full path.
-        if path.is_dir():
-            path /= f"{self.load_name}_averaged_spectrum.h5"
-
-        with h5py.File(path, "w") as fl:
-            fl.attrs["load_name"] = self.load_name
-            fl["freq"] = self.freq.freq
-            fl["averaged_raw_spectrum"] = self.averaged_spectrum
-            fl["temperature"] = self.thermistor_temp
-
-    def plot(
-        self, thermistor=False, fig=None, ax=None, xlabel=True, ylabel=True, **kwargs
-    ):
-        """
-        Make a plot of the averaged uncalibrated spectrum associated with this load.
->>>>>>> 543ff39e
-
-            out[key] = val[:, index_start_spectra:]
-
-        return out
-
-    @classmethod
-    def get_thermistor_temp(cls, resistance_obj: io.Resistance):
-        """Obtain the thermistor temp from a resistance object."""
-        ary = resistance_obj.read()[0]
-        return rcf.temperature_thermistor(ary["load_resistance"])
 
 
 @h5.hickleable()
@@ -1372,7 +513,6 @@
         f_low = f_low.to("MHz", copy=False)
         f_high = f_high.to("MHz", copy=False)
 
-<<<<<<< HEAD
         if "calkit" not in receiver_kwargs:
             receiver_kwargs["calkit"] = rc.get_calkit(
                 rc.AGILENT_85033E,
@@ -1380,20 +520,6 @@
                 .get("resistance_f", {})
                 .get(io_obj.s11.receiver_reading[0].run_num, 50.0 * un.Ohm),
             )
-=======
-    @cached_property
-    def internal_switch(self) -> s11.InternalSwitch:
-        """The internal switch measurements."""
-        kwargs = {
-            **{
-                "resistance": self.io.definition.get("measurements", {})
-                .get("resistance_m", {})
-                .get(self.io.s11.switching_state.run_num, 50.0)
-            },
-            **self.internal_switch_kwargs,
-        }
-        return s11.InternalSwitch(data=self.io.s11.switching_state, **kwargs)
->>>>>>> 543ff39e
 
         receiver = s11.Receiver.from_io(
             device=io_obj.s11.receiver_reading,
@@ -1453,30 +579,12 @@
 
         raise AttributeError(f"{name} does not exist in CalibrationObservation!")
 
-<<<<<<< HEAD
     def with_load_calkit(self, calkit, loads: Sequence[str] = None):
         """Return a new observation with loads having given calkit."""
         if loads is None:
             loads = self.load_names
         elif isinstance(loads, str):
             loads = [loads]
-=======
-    @cached_property
-    def lna(self) -> LNA:
-        """The LNA measurements."""
-        refl = self.load_s11s.get("lna", {})
-
-        return LNA(
-            load_s11=self.io.s11.receiver_reading,
-            f_low=self.f_low,
-            f_high=self.f_high,
-            resistance=self.resistance_f
-            or self.io.definition.get("measurements", {})
-            .get("resistance_f", {})
-            .get(self.io.s11.receiver_reading.run_num, 50),
-            **{**self.s11_kwargs, **refl},
-        )
->>>>>>> 543ff39e
 
         loads = {
             name: load.with_calkit(calkit) if name in loads else load
@@ -1940,7 +1048,6 @@
 
         rms = np.sqrt(np.mean((freq_ave_cal - np.mean(freq_ave_cal)) ** 2))
 
-<<<<<<< HEAD
         ax.plot(
             f,
             freq_ave_cal,
@@ -1955,42 +1062,6 @@
             color="C2",
             label="Average thermistor temp",
         )
-=======
-        temp_ave = self.source_thermistor_temps.get(load.load_name, load.temp_ave)
-
-        if as_residuals:
-            freq_ave_cal -= temp_ave
-
-        if load_in_title:
-            ax.set_title(load.spectrum.load_name)
-        elif label:
-            label += f" ({load.spectrum.load_name})"
-        else:
-            label = load.spectrum.load_name
-
-        if rms_in_label:
-            if label:
-                label += f" [RMS={rms:.3f}]"
-            else:
-                label = f"RMS={rms:.3f}"
-
-        ax.plot(self.freq.freq, freq_ave_cal, label=label)
-
-        if not as_residuals:
-            if not hasattr(temp_ave, "__len__"):
-                ax.axhline(
-                    temp_ave,
-                    color="C2",
-                    label="Average thermistor temp" if label else None,
-                )
-            else:
-                ax.plot(
-                    self.freq.freq,
-                    temp_ave,
-                    color="C2",
-                    label="Average thermistor temp",
-                )
->>>>>>> 543ff39e
 
         ax.set_ylim([np.nanmin(freq_ave_cal), np.nanmax(freq_ave_cal)])
         if xlabel:
@@ -2057,12 +1128,7 @@
                 bins=bins,
                 fig=fig,
                 ax=ax[i],
-<<<<<<< HEAD
                 xlabel=i == (len(self.loads) - 1),
-=======
-                xlabel=i == (len(self._sources) - 1),
-                **kwargs,
->>>>>>> 543ff39e
             )
 
         fig.suptitle("Calibrated Temperatures for Calibration Sources", fontsize=15)
