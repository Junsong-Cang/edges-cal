--- conflicted
+++ resolved
@@ -14,11 +14,8 @@
 import yaml
 from abc import ABCMeta, abstractmethod
 from astropy.convolution import Gaussian1DKernel, convolve
-<<<<<<< HEAD
 from copy import copy
 from datetime import datetime, timedelta
-=======
->>>>>>> a201561f
 from edges_io import io
 from edges_io.logging import logger
 from functools import lru_cache
