# -*- coding: utf-8 -*-
"""Functions for generating least-squares model fits for linear models."""
from __future__ import annotations

import attr
import numpy as np
import yaml
from abc import ABCMeta, abstractmethod
from cached_property import cached_property
from edges_io.h5 import register_h5type
from typing import Dict, List, Optional, Sequence, Type

from . import receiver_calibration_func as rcf
from .simulate import simulate_q_from_calobs
from .tools import as_readonly

F_CENTER = 75.0
_MODELS = {}


@attr.s(frozen=True, kw_only=True)
class FixedLinearModel(yaml.YAMLObject):
    """
    A base class for a linear model fixed at a certain set of co-ordinates.

    Using this class caches the basis functions at the particular coordinates, and thus
    speeds up the fitting of multiple sets of data at those co-ordinates.

    Parameters
    ----------
    model
        The linear model to evaluate at the co-ordinates
    x
        A set of co-ordinates at which to evaluate the model.
    init_basis
        If the basis functions of the model, evaluated at x, are known already, they
        can be input directly to save computation time.
    """

    yaml_tag = "!Model"

    model: Model = attr.ib()
    x: np.ndarray = attr.ib(converter=np.asarray)
    _init_basis: np.ndarray | None = attr.ib(
        default=None, converter=attr.converters.optional(np.asarray)
    )

    @classmethod
    def to_yaml(cls, dumper, data):
        """Method to convert to YAML format."""
        return _model_yaml_representer(dumper, data.model)

    @model.validator
    def _model_vld(self, att, val):
        assert isinstance(val, (Model, CompositeModel))

    @_init_basis.validator
    def _init_basis_vld(self, att, val):
        if val is None:
            return None

        if val.shape[1] != len(self.x):
            raise ValueError("The init_basis values must be the same shape as x.")

    @property
    def n_terms(self):
        """The number of terms/parameters in the model."""
        return self.model.n_terms

    @cached_property
    def basis(self) -> np.ndarray:
        """The (cached) basis functions at default_x.

        Shape ``(n_terms, x)``.
        """
        out = np.zeros((self.model.n_terms, len(self.x)))
        for indx in range(self.model.n_terms):
            if self._init_basis is not None and indx < len(self._init_basis):
                out[indx] = self._init_basis[indx]
            else:
                out[indx] = self.model.get_basis_term_transformed(indx, self.x)

        return out

    def __call__(
        self,
        x: np.ndarray | None = None,
        parameters: Sequence | None = None,
        indices: Sequence | None = None,
    ) -> np.ndarray:
        """Evaluate the model.

        Parameters
        ----------
        x
            The coordinates at which to evaluate the model (by default, use ``self.x``).
        params
            A list/array of parameters at which to evaluate the model. Will use the
            instance's parameters if available. If using a subset of the basis
            functions, you can pass a subset of parameters.
        indices
            Sequence of parameters indices to use (other parameters are set to zero).

        Returns
        -------
        model
            The model evaluated at the input ``x``.
        """
        return self.model(
            basis=self.basis if x is None else None,
            x=x,
            parameters=parameters,
            indices=indices,
        )

    def fit(
        self,
        ydata: np.ndarray,
        weights: np.ndarray | float = 1.0,
        xdata: np.ndarray | None = None,
    ):
        """Create a linear-regression fit object."""
        thing = self.at_x(xdata) if xdata is not None else self
        return ModelFit(thing, ydata=ydata, weights=weights,)

    def at_x(self, x: np.ndarray) -> FixedLinearModel:
        """Return a new :class:`FixedLinearModel` at given co-ordinates."""
        return attr.evolve(self, x=x, init_basis=None)

    def with_nterms(
        self, n_terms: int, parameters: Sequence | None = None
    ) -> FixedLinearModel:
        """Return a new :class:`FixedLinearModel` with given nterms and parameters."""
        init_basis = as_readonly(self.basis[: min(self.model.n_terms, n_terms)])
        model = self.model.with_nterms(n_terms=n_terms, parameters=parameters)
        return attr.evolve(self, model=model, init_basis=init_basis)

    def with_params(self, parameters: Sequence) -> FixedLinearModel:
        """Return a new :class:`FixedLinearModel` with givne parameters."""
        assert len(parameters) == self.model.n_terms

        init_basis = as_readonly(self.basis)
        model = self.model.with_params(parameters=parameters)
        return attr.evolve(self, model=model, init_basis=init_basis)

    @property
    def parameters(self) -> np.ndarray | None:
        """The parameters of the model, if set."""
        return self.model.parameters


def _transform_yaml_constructor(
    loader: yaml.SafeLoader, node: yaml.nodes.MappingNode
) -> Model:
    mapping = loader.construct_mapping(node, deep=True)
    return ModelTransform.get(node.tag[1:])(**mapping)


def _transform_yaml_representer(
    dumper: yaml.SafeDumper, tr: ModelTransform
) -> yaml.nodes.MappingNode:
    dct = attr.asdict(tr, recurse=False)
    return dumper.represent_mapping(f"!{tr.__class__.__name__}", dct)


@attr.s(frozen=True, kw_only=True)
class ModelTransform(metaclass=ABCMeta):
    _models = {}

    def __init_subclass__(cls, is_meta=False, **kwargs):
        """Initialize a subclass and add it to the registered models."""
        super().__init_subclass__(**kwargs)

        yaml.add_constructor(f"!{cls.__name__}", _transform_yaml_constructor)

        if not is_meta:
            cls._models[cls.__name__.lower()] = cls

    @abstractmethod
    def transform(self, x: np.ndarray) -> np.ndarray:
        """Transform the coordinates."""
        pass

    @classmethod
    def get(cls, model: str) -> Type[ModelTransform]:
        """Get a ModelTransform class."""
        return cls._models[model.lower()]

    def __call__(self, x: np.ndarray) -> np.ndarray:
        """Transform the coordinates."""
        return self.transform(x)


@attr.s(frozen=True, kw_only=True)
class IdentityTransform(ModelTransform):
    def transform(self, x: np.ndarray) -> np.ndarray:
        """Transform the coordinates."""
        return x


@attr.s(frozen=True, kw_only=True)
class ScaleTransform(ModelTransform):
    scale: float = attr.ib(converter=float)

    def transform(self, x: np.ndarray) -> np.ndarray:
        """Transform the coordinates."""
        return x / self.scale


@attr.s(frozen=True, kw_only=True)
class CentreTransform(ModelTransform):
    centre: float = attr.ib(converter=float)

    def transform(self, x: np.ndarray) -> np.ndarray:
        """Transform the coordinates."""
        return x - x.min() - (x.max() - x.min()) / 2 + self.centre


@attr.s(frozen=True, kw_only=True)
class UnitTransform(ModelTransform):
    def transform(self, x: np.ndarray) -> np.ndarray:
        """Transform the coordinates."""
        return 2 * CentreTransform(centre=0.0).transform(x) / (x.max() - x.min())


@attr.s(frozen=True, kw_only=True)
class LogTransform(ModelTransform):
    scale: float = attr.ib(1.0)

    def transform(self, x: np.ndarray) -> np.ndarray:
        """Transform the coordinates."""
        return np.log(x)


@attr.s(frozen=True, kw_only=True)
class ZerotooneTransform(ModelTransform):
    def transform(self, x: np.ndarray) -> np.ndarray:
        """Transform the coordinates."""
        return (x - x.min()) / (x.max() - x.min())


@register_h5type
@attr.s(frozen=True, kw_only=True)
class Model(metaclass=ABCMeta):
    """A base class for a linear model."""

    default_n_terms: int | None = None
    n_terms_min: int = 1
    n_terms_max: int = 1000000

    parameters: Sequence | None = attr.ib(
        default=None,
        converter=attr.converters.optional(np.asarray),
        eq=attr.cmp_using(eq=np.array_equal),
    )
    n_terms: int = attr.ib(converter=attr.converters.optional(int))
    transform: ModelTransform = attr.ib(default=IdentityTransform())

    def __init_subclass__(cls, is_meta=False, **kwargs):
        """Initialize a subclass and add it to the registered models."""
        super().__init_subclass__(**kwargs)
        if not is_meta:
            _MODELS[cls.__name__.lower()] = cls

    @n_terms.default
    def _n_terms_default(self):
        if self.parameters is not None:
            return len(self.parameters)
        else:
            return self.default_n_terms

    @n_terms.validator
    def _n_terms_validator(self, att, val):
        if val is None:
            raise ValueError("Either n_terms or explicit parameters must be given.")

        if not (self.n_terms_min <= val <= self.n_terms_max):
            raise ValueError(
                f"n_terms must be between {self.n_terms_min} and {self.n_terms_max}"
            )

        if self.parameters is not None and val != len(self.parameters):
            raise ValueError(f"Wrong number of parameters! Should be {val}.")

    @abstractmethod
    def get_basis_term(self, indx: int, x: np.ndarray) -> np.ndarray:
        """Define the basis terms for the model."""
        pass

    def get_basis_term_transformed(self, indx: int, x: np.ndarray) -> np.ndarray:
        """Get the basis term after coordinate transformation."""
        return self.get_basis_term(indx=indx, x=self.transform(x))

    def get_basis_terms(self, x: np.ndarray) -> np.ndarray:
        """Get a 2D array of all basis terms at ``x``."""
        x = self.transform(x)
        return np.array([self.get_basis_term(indx, x) for indx in range(self.n_terms)])

    def with_nterms(
        self, n_terms: int | None = None, parameters: Sequence | None = None
    ) -> Model:
        """Return a new :class:`Model` with given nterms and parameters."""
        if parameters is not None:
            n_terms = len(parameters)

        return attr.evolve(self, n_terms=n_terms, parameters=parameters)

    def with_params(self, parameters: Sequence | None):
        """Get new model with different parameters."""
        assert len(parameters) == self.n_terms
        return self.with_nterms(parameters=parameters)

    @staticmethod
    def from_str(model: str, **kwargs) -> Model:
        """Obtain a :class:`Model` given a string name."""
        return get_mdl(model)(**kwargs)

    def at(self, **kwargs) -> FixedLinearModel:
        """Get an evaluated linear model."""
        return FixedLinearModel(model=self, **kwargs)

    def __call__(
        self,
        x: np.ndarray | None = None,
        basis: np.ndarray | None = None,
        parameters: Sequence | None = None,
        indices: Sequence | None = None,
    ) -> np.ndarray:
        """Evaluate the model.

        Parameters
        ----------
        x : np.ndarray, optional
            The co-ordinates at which to evaluate the model (by default, use
            ``default_x``).
        basis : np.ndarray, optional
            The basis functions at which to evaluate the model. This is useful if
            calling the model multiple times, as the basis itself can be cached and
            re-used.
        params
            A list/array of parameters at which to evaluate the model. Will use the
            instance's parameters if available. If using a subset of the basis
            functions, you can pass a subset of parameters.

        Returns
        -------
        model : np.ndarray
            The model evaluated at the input ``x`` or ``basis``.
        """
        parameters = self.parameters if parameters is None else np.array(parameters)

        if parameters is None:
            raise ValueError("You must supply parameters to evaluate the model!")

        indices = np.arange(len(parameters)) if indices is None else np.array(indices)

        if x is None and basis is None:
            raise ValueError("You must supply either x or basis!")

        if basis is None:
            basis = self.get_basis_terms(x)

        if any(idx >= len(basis) for idx in indices):
            raise ValueError("Cannot use more basis sets than available!")

        if len(parameters) != len(indices):
            parameters = parameters[indices]

        return np.dot(parameters, basis[indices])

    def fit(
        self, xdata: np.ndarray, ydata: np.ndarray, weights: np.ndarray | float = 1.0,
    ) -> ModelFit:
        """Create a linear-regression fit object."""
        return self.at(x=xdata).fit(ydata, weights=weights)


def get_mdl(model: str | Type[Model]) -> Type[Model]:
    """Get a linear model class from a string input."""
    if isinstance(model, str):
        return _MODELS[model]
    elif np.issubclass_(model, Model):
        return model
    else:
        raise ValueError("model needs to be a string or Model subclass")


def get_mdl_inst(model: str | Model | Type[Model], **kwargs) -> Model:
    """Get a model instance from given string input."""
    if isinstance(model, Model):
        if kwargs:
            return attr.evolve(model, **kwargs)
        else:
            return model

    return get_mdl(model)(**kwargs)


@attr.s(frozen=True, kw_only=True)
class Foreground(Model, is_meta=True):
    """
    Base class for Foreground models.

    Parameters
    ----------
    f_center : float
        A "center" or "reference" frequency. Typically models will have their
        co-ordindates divided by this frequency before solving for the
        co-efficients.
    with_cmb : bool
        Whether to add a simple CMB component to the foreground.
    """

    with_cmb: bool = attr.ib(default=False, converter=bool)
    f_center: float = attr.ib(F_CENTER, converter=float)
    transform: ModelTransform = attr.ib()

    @transform.default
    def _tr_default(self):
        return ScaleTransform(scale=self.f_center)


@attr.s(frozen=True, kw_only=True)
class PhysicalLin(Foreground):
    """Foreground model using a linearized physical model of the foregrounds."""

    n_terms_max: int = 5
    default_n_terms: int = 5

    def get_basis_term(self, indx: int, x: np.ndarray) -> np.ndarray:
        """Define the basis functions of the model."""
        if indx < 3:
            logy = np.log(x)
            y25 = x ** -2.5
            return y25 * logy ** indx

        elif indx == 3:
            return x ** -4.5
        elif indx == 4:
            return 1 / (x * x)
        else:
            raise ValueError("too many terms supplied!")


@attr.s(frozen=True, kw_only=True)
class Polynomial(Model):
    r"""A polynomial foreground model.

    Parameters
    ----------
    log_x : bool
        Whether to fit the poly coefficients with log-space co-ordinates.
    offset : float
        An offset to use for each index in the polynomial model.
    kwargs
        All other arguments passed through to :class:`Foreground`.

    Notes
    -----
    The polynomial model can be written

    .. math:: \sum_{i=0}^{n} c_i y^{i + offset},

    where ``y`` is ``log(x)`` if ``log_x=True`` and simply ``x`` otherwise.
    """

    offset: float = attr.ib(default=0, converter=float)

    def get_basis_term(self, indx: int, x: np.ndarray) -> np.ndarray:
        """Define the basis functions of the model."""
        return x ** (indx + self.offset)


@attr.s(frozen=True, kw_only=True)
class EdgesPoly(Polynomial):
    """
    Polynomial with an offset corresponding to approximate galaxy spectral index.

    Parameters
    ----------
    offset : float
        The offset to use. Default is close to the Galactic spectral index.
    kwargs
        All other arguments are passed through to :class:`Polynomial`.
    """

    offset: float = attr.ib(default=-2.5, converter=float)


@attr.s(frozen=True, kw_only=True)
class LinLog(Foreground):
    beta: float = attr.ib(default=-2.5, converter=float)

    @property
    def _poly(self):
        return Polynomial(
            transform=LogTransform(),
            offset=0,
            n_terms=self.n_terms,
            parameters=self.parameters,
        )

    def get_basis_term(self, indx: int, x: np.ndarray) -> np.ndarray:
        """Define the basis functions of the model."""
        term = self._poly.get_basis_term_transformed(indx, x)
        return term * x ** self.beta


@attr.s(frozen=True, kw_only=True)
class Fourier(Model):
    """A Fourier-basis model."""

    period: float = attr.ib(default=2 * np.pi, converter=float)
<<<<<<< HEAD
    transform: ModelTransform = attr.ib()

    @transform.default
    def _tr_default(self):
        return ZerotooneTransform()
=======
<<<<<<< Updated upstream
=======
    transform: ModelTransform = attr.ib()
>>>>>>> Stashed changes
>>>>>>> e839390b

    @cached_property
    def _period_fac(self):
        return 2 * np.pi / self.period

    def get_basis_term(self, indx: int, x: np.ndarray) -> np.ndarray:
        """Define the basis functions of the model."""
        if indx == 0:
            return np.ones_like(x)
        elif indx % 2:
            return np.cos(self._period_fac * ((indx + 1) // 2) * x)
        else:
            return np.sin(self._period_fac * ((indx + 1) // 2) * x)


@attr.s(frozen=True, kw_only=True)
class FourierDay(Model):
    """A Fourier-basis model with period of 24 (hours)."""

    @property
    def _fourier(self):
        return Fourier(period=48.0, n_terms=self.n_terms, parameters=self.parameters)

    def get_basis_term(self, indx: int, x: np.ndarray) -> np.ndarray:
        """Define the basis functions of the model."""
        return self._fourier.get_basis_term(indx, x)


@attr.s(frozen=True, kw_only=True)
class CompositeModel:
    models: Dict[str, Model] = attr.ib()
    extra_basis: Dict[str, np.ndarray] = attr.ib(factory=dict)

    @extra_basis.validator
    def _eb_vld(self, att, val):
        assert all(v in self.models for v in val)

    @cached_property
    def n_terms(self) -> int:
        """The number of terms in the full composite model."""
        return sum(m.n_terms for m in self.models.values())

    @cached_property
    def parameters(self) -> np.ndarray:
        """The read-only list of parameters of all sub-models."""
        return np.concatenate(tuple(m.parameters for m in self.models.values()))

    @cached_property
    def _index_map(self):
        _index_map = {}

        indx = 0
        for name, model in self.models.items():
            for i in range(model.n_terms):
                _index_map[indx] = (name, i)
                indx += 1

        return _index_map

    def __getattr__(self, item):
        """Get sub-models as if they were top-level attributes."""
        if item not in self.models:
            raise AttributeError(f"{item} not one of the models.")

        return self.models[item]

    def _get_model_param_indx(self, model: str):
        indx = list(self.models.keys()).index(model)
        n_before = sum(m.n_terms for m in list(self.models.values())[:indx])
        model = self.models[model]
        return slice(n_before, n_before + model.n_terms, 1)

    def get_extra_basis(self, model: str, x: np.ndarray | None = None):
        """Get the extra model-dependent basis function for a given model."""
        extra = self.extra_basis.get(model, 1)
        if callable(extra):
            extra = extra(x)
        return extra

    def get_model(
        self,
        model: str,
        parameters: np.ndarray = None,
        x: Optional[np.ndarray] = None,
        with_extra: bool = False,
    ):
        """Calculate a sub-model."""
        indx = self._get_model_param_indx(model)

        extra = self.get_extra_basis(model, x) if with_extra else 1
        model = self.models[model]

        if parameters is None:
            parameters = self.parameters

        p = parameters if len(parameters) == model.n_terms else parameters[indx]
        return model(x=x, parameters=p) * extra

    def get_basis_term(self, indx: int, x: np.ndarray) -> np.ndarray:
        """Define the basis terms for the model."""
        model, indx = self._index_map[indx]
        extra = self.get_extra_basis(model, x)
        try:
            mask = extra.astype(bool)
            extra = extra[mask]
        except AttributeError:
            mask = np.ones(len(x), dtype=bool)

        out = np.zeros_like(x)
        out[mask] = getattr(self, model).get_basis_term(indx, x[mask]) * extra
        return out

    def get_basis_term_transformed(self, indx: int, x: np.ndarray) -> np.ndarray:
        """Get the basis function term after coordinate tranformation."""
        model = self._index_map[indx][0]
        return self.get_basis_term(indx, x=getattr(self, model).transform(x))

    def get_basis_terms(self, x: np.ndarray) -> np.ndarray:
        """Get a 2D array of all basis terms at ``x``."""
        return np.array(
            [self.get_basis_term_transformed(indx, x) for indx in range(self.n_terms)]
        )

    def with_nterms(
        self, model: str, n_terms: int | None = None, parameters: Sequence | None = None
    ) -> Model:
        """Return a new :class:`Model` with given nterms and parameters."""
        model_ = self[model]

        if parameters is not None:
            n_terms = len(parameters)

        model_ = model_.with_nterms(n_terms=n_terms, parameters=parameters)

        return attr.evolve(self, models={**self.models, **{model: model_}})

    def with_params(self, parameters: Sequence):
        """Get a new model with specified parameters."""
        assert len(parameters) == self.n_terms
        models = {
            name: model.with_params(
                parameters=parameters[self._get_model_param_indx(name)]
            )
            for name, model in self.models.items()
        }
        return attr.evolve(self, models=models)

    def at(self, **kwargs) -> FixedLinearModel:
        """Get an evaluated linear model."""
        return FixedLinearModel(model=self, **kwargs)

    def __call__(
        self,
        x: np.ndarray | None = None,
        basis: np.ndarray | None = None,
        parameters: Sequence | None = None,
        indices: Sequence | None = None,
    ) -> np.ndarray:
        """Evaluate the model.

        Parameters
        ----------
        x : np.ndarray, optional
            The co-ordinates at which to evaluate the model (by default, use
            ``default_x``).
        basis : np.ndarray, optional
            The basis functions at which to evaluate the model. This is useful if
            calling the model multiple times, as the basis itself can be cached and
            re-used.
        params
            A list/array of parameters at which to evaluate the model. Will use the
            instance's parameters if available. If using a subset of the basis
            functions, you can pass a subset of parameters.

        Returns
        -------
        model : np.ndarray
            The model evaluated at the input ``x`` or ``basis``.
        """
        return Model.__call__(
            self, x=x, basis=basis, parameters=parameters, indices=indices
        )

    def fit(
        self, xdata: np.ndarray, ydata: np.ndarray, weights: np.ndarray | float = 1.0,
    ) -> ModelFit:
        """Create a linear-regression fit object."""
        return self.at(x=xdata).fit(ydata, weights=weights)


@attr.s(frozen=True, kw_only=True)
class ComplexRealImagModel(yaml.YAMLObject):
    """A composite model that is specifically for complex functions in real/imag."""

    yaml_tag = "ComplexRealImagModel"

    real: Model | FixedLinearModel = attr.ib()
    imag: Model | FixedLinearModel = attr.ib()

    def at(self, **kwargs) -> FixedLinearModel:
        """Get an evaluated linear model."""
        return attr.evolve(
            self, real=self.real.at(**kwargs), imag=self.imag.at(**kwargs),
        )

    def __call__(
        self, x: np.ndarray | None = None, parameters: Sequence | None = None,
    ) -> np.ndarray:
        """Evaluate the model.

        Parameters
        ----------
        x
            The co-ordinates at which to evaluate the model (by default, use
            ``default_x``).
        params
            A list/array of parameters at which to evaluate the model. Will use the
            instance's parameters if available. If using a subset of the basis
            functions, you can pass a subset of parameters.

        Returns
        -------
        model
            The model evaluated at the input ``x`` or ``basis``.
        """
        return self.real(
            x=x,
            parameters=parameters[: self.real.n_terms]
            if parameters is not None
            else None,
        ) + 1j * self.imag(
            x=x,
            parameters=parameters[self.real.n_terms :]
            if parameters is not None
            else None,
        )

    def fit(
        self,
        ydata: np.ndarray,
        weights: np.ndarray | float = 1.0,
        xdata: np.ndarray | None = None,
    ):
        """Create a linear-regression fit object."""
        if isinstance(self.real, FixedLinearModel):
            real = self.real
        else:
            real = self.real.at(x=xdata)

        if isinstance(self.imag, FixedLinearModel):
            imag = self.imag
        else:
            imag = self.imag.at(x=xdata)

        real = real.fit(np.real(ydata), weights=weights).fit
        imag = imag.fit(np.imag(ydata), weights=weights).fit
        return attr.evolve(self, real=real, imag=imag)


@attr.s(frozen=True, kw_only=True)
class ComplexMagPhaseModel(yaml.YAMLObject):
    """A composite model that is specifically for complex functions in mag/phase."""

    yaml_tag = "ComplexMagPhaseModel"

    mag: Model | FixedLinearModel = attr.ib()
    phs: Model | FixedLinearModel = attr.ib()

    def at(self, **kwargs) -> FixedLinearModel:
        """Get an evaluated linear model."""
        return attr.evolve(self, mag=self.mag.at(**kwargs), phs=self.phs.at(**kwargs),)

    def __call__(
        self, x: np.ndarray | None = None, parameters: Sequence | None = None,
    ) -> np.ndarray:
        """Evaluate the model.

        Parameters
        ----------
        x
            The co-ordinates at which to evaluate the model (by default, use
            ``default_x``).
        params
            A list/array of parameters at which to evaluate the model. Will use the
            instance's parameters if available. If using a subset of the basis
            functions, you can pass a subset of parameters.

        Returns
        -------
        model : np.ndarray
            The model evaluated at the input ``x`` or ``basis``.
        """
        return self.mag(
            x=x,
            parameters=parameters[: self.mag.n_terms]
            if parameters is not None
            else None,
        ) * np.exp(
            1j
            * self.phs(
                x=x,
                parameters=parameters[self.mag.n_terms :]
                if parameters is not None
                else None,
            )
        )

    def fit(
        self,
        ydata: np.ndarray,
        weights: np.ndarray | float = 1.0,
        xdata: np.ndarray | None = None,
    ):
        """Create a linear-regression fit object."""
        if isinstance(self.mag, FixedLinearModel):
            mag = self.mag
        else:
            mag = self.mag.at(x=xdata)

        if isinstance(self.phs, FixedLinearModel):
            phs = self.phs
        else:
            phs = self.phs.at(x=xdata)

        mag = mag.fit(np.abs(ydata), weights=weights).fit
        phs = phs.fit(np.unwrap(np.angle(ydata)), weights=weights).fit
        return attr.evolve(self, mag=mag, phs=phs)


@attr.s(frozen=True, kw_only=True)
class NoiseWaves:
    freq: np.ndarray = attr.ib()
    gamma_src: Dict[str, np.ndarray] = attr.ib()
    gamma_rec: np.ndarray = attr.ib()
    c_terms: int = attr.ib(default=5)
    w_terms: int = attr.ib(default=6)
    parameters: Sequence | None = attr.ib(default=None)

    @cached_property
    def src_names(self) -> List[str]:
        """List of names of inputs sources (eg. ambient, hot_load, open, short)."""
        return list(self.gamma_src.keys())

    @cached_property
    def linear_model(self) -> CompositeModel:
        """The actual composite linear model object associated with the noise waves."""
        # K should be a an array of shape (Nsrc Nnu x Nnoisewaveterms)
        K = np.hstack(
            tuple(
                rcf.get_K(gamma_rec=self.gamma_rec, gamma_ant=s11src)
                for s11src in self.gamma_src.values()
            )
        )

        # x is the frequencies repeated for every input source
        x = np.tile(self.freq, len(self.gamma_src))
        tr = UnitTransform()

        return CompositeModel(
            models={
                "tunc": Polynomial(
                    n_terms=self.w_terms,
                    parameters=self.parameters[: self.w_terms]
                    if self.parameters is not None
                    else None,
                    transform=tr,
                ),
                "tcos": Polynomial(
                    n_terms=self.w_terms,
                    parameters=self.parameters[self.w_terms : 2 * self.w_terms]
                    if self.parameters is not None
                    else None,
                    transform=tr,
                ),
                "tsin": Polynomial(
                    n_terms=self.w_terms,
                    parameters=self.parameters[2 * self.w_terms : 3 * self.w_terms]
                    if self.parameters is not None
                    else None,
                    transform=tr,
                ),
                "tload": Polynomial(
                    n_terms=self.c_terms,
                    parameters=self.parameters[3 * self.w_terms :]
                    if self.parameters is not None
                    else None,
                    transform=tr,
                ),
            },
            extra_basis={"tunc": K[1], "tcos": K[2], "tsin": K[3], "tload": -1},
        ).at(x=x)

    def get_noise_wave(
        self,
        noise_wave: str,
        parameters: Sequence | None = None,
        src: str | None = None,
    ) -> np.ndarray:
        """Get the model for a particular noise-wave term."""
        out = self.linear_model.model.get_model(
            noise_wave,
            parameters=parameters,
            x=self.linear_model.x,
            with_extra=bool(src),
        )
        if src:
            indx = self.src_names.index(src)
            return out[indx * len(self.freq) : (indx + 1) * len(self.freq)]
        else:
            return out[: len(self.freq)]

    def get_full_model(
        self, src: str, parameters: Sequence | None = None
    ) -> np.ndarray:
        """Get the full model (all noise-waves) for a particular input source."""
        out = self.linear_model(parameters=parameters)
        indx = self.src_names.index(src)
        return out[indx * len(self.freq) : (indx + 1) * len(self.freq)]

    def get_fitted(
        self, data: np.ndarray, weights: np.ndarray | None = None
    ) -> NoiseWaves:
        """Get a new noise wave model with fitted parameters."""
        fit = self.linear_model.fit(ydata=data, weights=weights)
        return attr.evolve(self, parameters=fit.model_parameters)

    def with_params_from_calobs(self, calobs) -> NoiseWaves:
        """Get a new noise wave model with parameters fitted using standard methods."""
        c2 = (-calobs.C2_poly.coefficients[::-1]).tolist()
        c2[0] += calobs.open.spectrum.t_load

        params = (
            calobs.Tunc_poly.coefficients[::-1].tolist()
            + calobs.Tcos_poly.coefficients[::-1].tolist()
            + calobs.Tsin_poly.coefficients[::-1].tolist()
            + c2
        )

        return attr.evolve(self, parameters=params)

    def get_data_from_calobs(
        self, calobs, tns: Model | None = None, sim: bool = False
    ) -> np.ndarray:
        """Generate input data to fit from a calibration observation."""
        data = []
        for src in self.src_names:
            load = calobs._loads[src]
            if tns is None:
                _tns = calobs.C1() * load.spectrum.t_load_ns
            else:
                _tns = tns(x=calobs.freq.freq)

            q = (
                simulate_q_from_calobs(calobs, load=src)
                if sim
                else load.spectrum.averaged_Q
            )
            c = calobs.get_K()[src][0]
            data.append(_tns * q - c * load.temp_ave)
        return np.concatenate(tuple(data))

    @classmethod
    def from_calobs(cls, calobs) -> NoiseWaves:
        """Initialize a noise wave model from a calibration observation."""
        nw_model = cls(
            freq=calobs.freq.freq,
            gamma_src=calobs.s11_correction_models,
            gamma_rec=calobs.lna.s11_model(calobs.freq.freq),
            c_terms=calobs.cterms,
            w_terms=calobs.wterms,
        )
        return nw_model.with_params_from_calobs(calobs)

    def __call__(self, **kwargs) -> np.ndarray:
        """Call the underlying linear model."""
        return self.linear_model(**kwargs)


@attr.s(frozen=True)
class ModelFit:
    """A class representing a fit of model to data.

    Parameters
    ----------
    model
        The evaluatable model to fit to the data.
    ydata
        The values of the measured data.
    weights
        The weight of the measured data at each point. This corresponds to the
        *variance* of the measurement (not the standard deviation). This is
        appropriate if the weights represent the number of measurements going into
        each piece of data.

    Raises
    ------
    ValueError
        If model_type is not str, or a subclass of :class:`Model`.
    """

    model: FixedLinearModel = attr.ib()
    ydata: np.ndarray = attr.ib()
    weights: np.ndarray | float = attr.ib(
        default=1.0, validator=attr.validators.instance_of((np.ndarray, float))
    )

    @ydata.validator
    def _ydata_vld(self, att, val):
        assert val.shape == self.model.x.shape

    @weights.validator
    def _weights_vld(self, att, val):
        if isinstance(val, np.ndarray):
            assert val.shape == self.model.x.shape

    @cached_property
    def degrees_of_freedom(self) -> int:
        """The number of degrees of freedom of the fit."""
        return self.model.x.size - self.model.model.n_terms - 1

    @cached_property
    def fit(self) -> FixedLinearModel:
        """A model that has parameters set based on the best fit to this data."""
        if np.isscalar(self.weights):
            pars = self._ls(self.model.basis, self.ydata)
        else:
            pars = self._wls(self.model.basis, self.ydata, w=self.weights)

        # Create a new model with the same parameters but specific parameters and xdata.
        return self.model.with_params(parameters=pars)

    def _wls(self, van, y, w):
        """Ripped straight outta numpy for speed.

        Note: this function is written purely for speed, and is intended to *not*
        be highly generic. Don't replace this by statsmodels or even np.polyfit. They
        are significantly slower (>4x for statsmodels, 1.5x for polyfit).
        """
        # set up the least squares matrices and apply weights.
        # Don't use inplace operations as they
        # can cause problems with NA.
        mask = w > 0

        lhs = van[:, mask] * w[mask]
        rhs = y[mask] * w[mask]

        rcond = y.size * np.finfo(y.dtype).eps

        # Determine the norms of the design matrix columns.
        scl = np.sqrt(np.square(lhs).sum(1))
        scl[scl == 0] = 1

        # Solve the least squares problem.
        c, resids, rank, s = np.linalg.lstsq((lhs.T / scl), rhs.T, rcond)
        c = (c.T / scl).T

        return c

    def _ls(self, van, y):
        """Ripped straight outta numpy for speed.

        Note: this function is written purely for speed, and is intended to *not*
        be highly generic. Don't replace this by statsmodels or even np.polyfit. They
        are significantly slower (>4x for statsmodels, 1.5x for polyfit).
        """
        rcond = y.size * np.finfo(y.dtype).eps

        # Determine the norms of the design matrix columns.
        scl = np.sqrt(np.square(van).sum())

        # Solve the least squares problem.
        return np.linalg.lstsq((van.T / scl), y.T, rcond)[0] / scl

    @cached_property
    def model_parameters(self):
        """The best-fit model parameters."""
        # Parameters need to be copied into this object, otherwise a new fit on the
        # parent model will change the model_parameters of this fit!
        return as_readonly(self.fit.model.parameters)

    def evaluate(self, x: Optional[np.ndarray] = None) -> np.ndarray:
        """Evaluate the best-fit model.

        Parameters
        ----------
        x : np.ndarray, optional
            The co-ordinates at which to evaluate the model. By default, use the input
            data co-ordinates.

        Returns
        -------
        y : np.ndarray
            The best-fit model evaluated at ``x``.
        """
        return self.fit(x=x)

    @cached_property
    def residual(self) -> np.ndarray:
        """Residuals of data to model."""
        return self.ydata - self.evaluate()

    @cached_property
    def weighted_chi2(self) -> float:
        """The chi^2 of the weighted fit."""
        return np.dot(self.residual.T, self.weights * self.residual)

    def reduced_weighted_chi2(self) -> float:
        """The weighted chi^2 divided by the degrees of freedom."""
        return (1 / self.degrees_of_freedom) * self.weighted_chi2

    def weighted_rms(self) -> float:
        """The weighted root-mean-square of the residuals."""
        return np.sqrt(self.weighted_chi2) / np.sum(self.weights)


def _model_yaml_constructor(
    loader: yaml.SafeLoader, node: yaml.nodes.MappingNode
) -> Model:
    mapping = loader.construct_mapping(node, deep=True)
    model = get_mdl(mapping.pop("model"))
    return model(**mapping)


def _model_yaml_representer(
    dumper: yaml.SafeDumper, model: Model
) -> yaml.nodes.MappingNode:
    model_dct = attr.asdict(model, recurse=False)
    model_dct.update(model=model.__class__.__name__.lower())
    if model_dct["parameters"] is not None:
        model_dct["parameters"] = model_dct["parameters"].tolist()

    return dumper.represent_mapping("!Model", model_dct)


yaml.FullLoader.add_constructor("!Model", _model_yaml_constructor)

yaml.add_multi_representer(Model, _model_yaml_representer)
yaml.add_multi_representer(ModelTransform, _transform_yaml_representer)<|MERGE_RESOLUTION|>--- conflicted
+++ resolved
@@ -511,18 +511,6 @@
     """A Fourier-basis model."""
 
     period: float = attr.ib(default=2 * np.pi, converter=float)
-<<<<<<< HEAD
-    transform: ModelTransform = attr.ib()
-
-    @transform.default
-    def _tr_default(self):
-        return ZerotooneTransform()
-=======
-<<<<<<< Updated upstream
-=======
-    transform: ModelTransform = attr.ib()
->>>>>>> Stashed changes
->>>>>>> e839390b
 
     @cached_property
     def _period_fac(self):
